<registers name="Core Debug Registers" prefix="CSR_">
    These registers are only accessible from Debug Mode.
    <register name="Debug Control and Status" short="dcsr" address="0x7b0">
<<<<<<< HEAD
        \begin{commentary}
            \Fintdisable is intended to be used in conjunction with \Fstep.
            Usually it is necessary to disable interrupts so that single step
            debugging is not constantly interrupted by jumps to the interrupt
            handler. Occasionally a user will want to step into the interrupt
            handler, and for those cases the interrupt behavior is controllable
            here. Having the debugger use mstatus.ie for this functionality is
            not desirable because it has side effects when stepping through
            code that accesses mstatus itself.
        \end{commentary}
        <field name="xdebugver" bits="31:30" access="R" reset="Preset">
=======
        <field name="xdebugver" bits="31:28" access="R" reset="Preset">
>>>>>>> 497ed951
          0: There is no external debug support.

          4: External debug support exists as it is described in this document.
        </field>
        <field name="0" bits="27:16" access="R" reset="0" />
        <field name="ebreakm" bits="15" access="R/W" reset="0">
            When 1, {\tt ebreak} instructions in Machine Mode enter Debug Mode.
        </field>
        <field name="ebreakh" bits="14" access="R/W" reset="0">
            When 1, {\tt ebreak} instructions in Hypervisor Mode enter Debug Mode.
        </field>
        <field name="ebreaks" bits="13" access="R/W" reset="0">
            When 1, {\tt ebreak} instructions in Supervisor Mode enter Debug Mode.
        </field>
        <field name="ebreaku" bits="12" access="R/W" reset="0">
            When 1, {\tt ebreak} instructions in User/Application Mode enter
            Debug Mode.
        </field>
        <field name="intdisable" bits="11" access="R/W" reset="0">
            0: Interrupts are handled as usual.

            1: Interrupts are disabled. This bit supersedes mstatus.mie.

            This feature may not exist in implementations from early in the
            specification process.  The debugger must read back the value it
            writes to check whether the feature is supported.
        </field>
        <field name="stopcount" bits="10" access="R/W" reset="Preset">

            0: Increment counters as usual.

            1: Don't increment any counters while in Debug Mode.  This includes
            the {\tt cycle} and {\tt instret} CSRs. This is preferred for most
            debugging scenarios.

            An implementation may choose not to support writing to this bit.
            The debugger must read back the value it writes to check whether
            the feature is supported.

        </field>
        <field name="stoptime" bits="9" access="R/W" reset="Preset">
            0: Increment timers as usual.

            1: Don't increment any hart-local timers while in Debug Mode.

            An implementation may choose not to support writing to this bit.
            The debugger must read back the value it writes to check whether
            the feature is supported.

        </field>
        <field name="cause" bits="8:6" access="R" reset="0">
            Explains why Debug Mode was entered.

            When there are multiple reasons to enter Debug Mode in a single
            cycle, the cause with the highest priority is the one written.

            1: An {\tt ebreak} instruction was executed. (priority 3)

            2: The Trigger Module caused a halt. (priority 4)

            3: \Fhaltreq was set. (priority 2)

            4: The hart single stepped because \Fstep was set. (priority 1)

            Other values are reserved for future use.
        </field>
        <field name="0" bits="5:3" access="R" reset="0" />
        <field name="step" bits="2" access="R/W" reset="0">
            When set and not in Debug Mode, the hart will only execute a single
            instruction and then enter Debug Mode.
            If the instruction does not complete due to an exception,
            the hart will immediately enter Debug Mode before executing
            the trap handler, with appropriate exception registers set.
        </field>
        <field name="prv" bits="1:0" access="R/W" reset="0">
            Contains the privilege level the hart was operating in when Debug
            Mode was entered. The encoding is described in Table
            \ref{tab:privlevel}.  A debugger can change this value to change
            the hart's privilege level when exiting Debug Mode.

            Not all privilege levels are supported on all harts. If the
            encoding written is not supported or the debugger is not allowed to
            change to it, the hart may change to any supported privilege level.
	</field>
    </register>

    <register name="Debug PC" short="dpc" address="0x7b1">
        Upon entry to debug mode, \Rdpc is written with the
        virtual address of the instruction that encountered the exception.

        When resuming, the hart's PC is updated to the virtual address stored in
        \Rdpc. A debugger may write \Rdpc to change where the hart resumes.
        <field name="dpc" bits="XLEN-1:0" access="R/W" reset="0" />
    </register>

    <register name="Debug Scratch Register 0" short="dscratch0" address="0x7b2">
        Optional scratch register that can be used by implementations that need
        it. A debugger must not write to this register unless \Rhartinfo
        explicitly mentions it (the Debug Module may use this register internally).
    </register>

    <register name="Debug Scratch Register 1" short="dscratch1" address="0x7b3">
        Optional scratch register that can be used by implementations that need
        it. A debugger must not write to this register unless \Rhartinfo
        explicitly mentions it (the Debug Module may use this register internally).
    </register>
</registers><|MERGE_RESOLUTION|>--- conflicted
+++ resolved
@@ -1,7 +1,6 @@
 <registers name="Core Debug Registers" prefix="CSR_">
     These registers are only accessible from Debug Mode.
     <register name="Debug Control and Status" short="dcsr" address="0x7b0">
-<<<<<<< HEAD
         \begin{commentary}
             \Fintdisable is intended to be used in conjunction with \Fstep.
             Usually it is necessary to disable interrupts so that single step
@@ -12,10 +11,7 @@
             not desirable because it has side effects when stepping through
             code that accesses mstatus itself.
         \end{commentary}
-        <field name="xdebugver" bits="31:30" access="R" reset="Preset">
-=======
         <field name="xdebugver" bits="31:28" access="R" reset="Preset">
->>>>>>> 497ed951
           0: There is no external debug support.
 
           4: External debug support exists as it is described in this document.

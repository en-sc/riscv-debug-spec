<registers name="Debug Module Debug Bus Registers" prefix="DMI_">

    <!-- =============== halt/reset/select hart  =============== -->

    <register name="Debug Module Status" short="dmstatus" address="0x11">
        The address of this register will not change in the future, because it
        contains \Fversion.  It has changed from version 0.11 of this spec.

        This register reports status for the overall debug module
        as well as the currently selected harts, as defined in \Fhasel.

        <field name="0" bits="31:18" access="R" reset="0" />
	<field name="allresumeack" bits="17" access="R" reset="-">
          This field is 1 when all currently selected harts have acknowledged the previous \Fresumereq.
        </field>
        <field name="anyresumeack" bits="16" access="R" reset="-">
          This field is 1 when any currently selected hart has acknowledged the previous \Fresumereq.
        </field>
        <field name="allnonexistent" bits="15" access="R" reset="-">
          This field is 1 when all currently selected harts do not exist in this system.
        </field>
        <field name="anynonexistent" bits="14" access="R" reset="-">
          This field is 1 when any currently selected hart does not exist in this system.
        </field>
        <field name="allunavail" bits="13" access="R" reset="-">
          This field is 1 when all currently selected harts are unavailable.
        </field>
        <field name="anyunavail" bits="12" access="R" reset="-">
          This field is 1 when any currently selected hart is unavailable.
        </field>
        <field name="allrunning" bits="11" access="R" reset="-">
          This field is 1 when all currently selected harts are running.
        </field>
        <field name="anyrunning" bits="10" access="R" reset="-">
          This field is 1 when any currently selected hart is running.
        </field>
        <field name="allhalted" bits="9" access="R" reset="-">
          This field is 1 when all currently selected harts are halted.
        </field>
        <field name="anyhalted" bits="8" access="R" reset="-">
          This field is 1 when any currently selected hart is halted.
        </field>

        <!-- Fields that apply to the entire DM. -->
        <field name="authenticated" bits="7" access="R" reset="Preset">
            0 when authentication is required before using the DM.  1 when the
            authentication check has passed. On components that don't implement
            authentication, this bit must be preset as 1.
        </field>
        <field name="authbusy" bits="6" access="R" reset="0">
            0: The authentication module is ready to process the next
            read/write to \Rauthdata.

            1: The authentication module is busy. Accessing \Rauthdata results
            in unspecified behavior.

            \Fauthbusy only becomes set in immediate response to an access to
            \Rauthdata.
        </field>
        <field name="0" bits="5" reset="0" access="R" />
        <field name="cfgstrvalid" bits="4" reset="Preset" access="R" />

            0: \Fcfgsraddrzero - \Fcfgstraddrthree hold information which
            is not the configuration string.

            1: \Fcfgstraddrzero - \Fcfgstraddrthree registers hold the address of the
            configuration string.
        <field name="version" bits="3:0" reset="2" access="R">
            0: There is no Debug Module present.

            1: There is a Debug Module and it conforms to version 0.11 of this
            specification.

            2: There is a Debug Module and it conforms to version 0.13 of this
            specification.
        </field>
    </register>

    <register name="Debug Module Control" short="dmcontrol" address="0x10">

        This register controls the overall debug module
        as well as the currently selected harts, as defined in \Fhasel.

        <!-- Fields that apply to a specific hart. -->
        <field name="haltreq" bits="31" access="R/W" reset="0">
            Halt request signal for all currently selected harts. When set to
            1, each selected hart will halt if it is not currently halted.

	    Writing 1 or 0 has no effect on a hart which is already halted, but
	    the bit should be cleared to 0 before the hart is resumed.
            Setting both \Fhaltreq and \Fresumereq leads to undefined behavior.

            Writes apply to the new value of \Fhartsel and \Fhasel.
        </field>
        <field name="resumereq" bits="30" access="R/W" reset="0">
            Resume request signal for all currently selected harts. When set to 1,
            each selected hart will resume if it is currently halted.
            Setting both \Fhaltreq and \Fresumereq leads to undefined behavior.

            Writes apply to the new value of \Fhartsel and \Fhasel.
        </field>
        <field name="hartreset" bits="29" access="R/W" reset="0">
            This optional bit controls reset to all the currently selected harts.
            To perform a reset the debugger writes 1, and then writes 0 to
            deassert the reset signal.

            If this feature is not implemented, the bit always stays 0, so
            after writing 1 the debugger can read the register back to see if
            the feature is supported.

            Writes apply to the new value of \Fhartsel and \Fhasel.
        </field>
        <field name="0" bits="28:27" reset="0" access="R" />
         <field name="hasel" bits="26" access="R/W" reset = "0">
            Selects the  definition of currently selected harts.

            0: There is a single currently selected hart, that selected by \Fhartsel.

            1: There may be multiple currently selected harts -- that selected by \Fhartsel,
               plus those selected by the hart array mask register.

            An implementation which does not implement the hart array mask register
            should tie this field to 0. A debugger which wishes to use the hart array
            mask register feature should set this bit and read back to see if the functionality
            is supported.
        </field>
        <field name="hartsel" bits="25:16" access="R/W" reset="0">
            The DM-specific index of the hart to select. This hart is always part of the
            currently selected harts.
        </field>
        <!-- Fields that apply to the entire DM. -->
        <field name="0" bits="15:2" access="R" reset="0" />
        <field name="ndmreset" bits="1" access="R/W" reset="0">
            This bit controls the reset signal from the DM to the rest of the
            system. To perform a reset the debugger writes 1, and then writes 0
            to deassert the reset.
        </field>
        <field name="dmactive" bits="0" access="R/W" reset="0">
            This bit serves as a reset signal for the Debug Module itself.

            0: The module's state, including authentication mechanism,
            takes its reset values (the \Fdmactive bit is the only bit which can
            be written to something other than its reset value).

            1: The module functions normally.

            No other mechanism should exist that may result in resetting the
            Debug Module after power up, including the platform's system reset
            or Debug Transport reset signals.

            A debugger may pulse this bit low to get the debug module into a
            known state.

            Implementations may use this bit to aid debugging, for example by
            preventing the Debug Module from being power gated while debugging
            is active.
        </field>
    </register>

    <register name="Hart Info" short="hartinfo" address="0x12">
      This register gives information about the hart currently
      selected by \Fhartsel.

      This register is optional. If it is not present it should
      read all-zero.

      If this register is included, the debugger can do more with
      the Program Buffer by writing programs which
      explicitly access the {\tt data} and/or {\tt dscratch}
      registers.

        <field name="0" bits="31:24" access="R" reset="0" />
        <field name="nscratch" bits="23:20" access="R" reset="Preset">
            Number of {\tt dscratch} registers available for the debugger
            to use during program buffer execution, starting from \Rdscratchzero.
            The debugger can make no assumptions about the contents of these
            registers between commands.
        </field>
        <field name="0" bits="19:17" access="R" reset="0" />
        <field name="dataaccess" bits="16" access="R" reset="Preset">
            0: The {\tt data} registers are shadowed in the hart by CSR
            registers. Each CSR register is XLEN bits in size, and corresponds
            to a single argument, per Table~\ref{tab:datareg}.

            1: The {\tt data} registers are shadowed in the hart's memory map.
            Each register takes up 4 bytes in the memory map.
        </field>
        <field name="datasize" bits="15:12" access="R" reset="Preset">
            If \Fdataaccess is 0: Number of CSR registers dedicated to
            shadowing the {\tt data} registers.

            If \Fdataaccess is 1: Number of 32-bit words in the memory map
            dedicated to shadowing the {\tt data} registers.
        </field>
        <field name="dataaddr" bits="11:0" access="R" reset="Preset">
            If \Fdataaccess is 0: The number of the first CSR dedicated to
            shadowing the {\tt data} registers.

            If \Fdataaccess is 1: Signed address of RAM where the {\tt data}
            registers are shadowed.
        </field>
    </register>

    <register name="Halt Summary" short="haltsum" address="0x13">
        This register contains a summary of which harts are halted.

        Each bit contains the logical OR of 32 halt bits. When there are a
        large number of harts in the system, the debugger can first read this
        register, and then read from the halt region (0x40--0x5f) to determine
        which hart is the one that is halted.

        <field name="halt31:0" bits="0" access="R" reset="0" />
        <field name="halt63:32" bits="1" access="R" reset="0" />
        <field name="halt95:64" bits="2" access="R" reset="0" />
        <field name="halt127:96" bits="3" access="R" reset="0" />
        <field name="halt159:128" bits="4" access="R" reset="0" />
        <field name="halt191:160" bits="5" access="R" reset="0" />
        <field name="halt223:192" bits="6" access="R" reset="0" />
        <field name="halt255:224" bits="7" access="R" reset="0" />
        <field name="halt287:256" bits="8" access="R" reset="0" />
        <field name="halt319:288" bits="9" access="R" reset="0" />
        <field name="halt351:320" bits="10" access="R" reset="0" />
        <field name="halt383:352" bits="11" access="R" reset="0" />
        <field name="halt415:384" bits="12" access="R" reset="0" />
        <field name="halt447:416" bits="13" access="R" reset="0" />
        <field name="halt479:448" bits="14" access="R" reset="0" />
        <field name="halt511:480" bits="15" access="R" reset="0" />
        <field name="halt543:512" bits="16" access="R" reset="0" />
        <field name="halt575:544" bits="17" access="R" reset="0" />
        <field name="halt607:576" bits="18" access="R" reset="0" />
        <field name="halt639:608" bits="19" access="R" reset="0" />
        <field name="halt671:640" bits="20" access="R" reset="0" />
        <field name="halt703:672" bits="21" access="R" reset="0" />
        <field name="halt735:704" bits="22" access="R" reset="0" />
        <field name="halt767:736" bits="23" access="R" reset="0" />
        <field name="halt799:768" bits="24" access="R" reset="0" />
        <field name="halt831:800" bits="25" access="R" reset="0" />
        <field name="halt863:832" bits="26" access="R" reset="0" />
        <field name="halt895:864" bits="27" access="R" reset="0" />
        <field name="halt927:896" bits="28" access="R" reset="0" />
        <field name="halt959:928" bits="29" access="R" reset="0" />
        <field name="halt991:960" bits="30" access="R" reset="0" />
        <field name="halt1023:992" bits="31" access="R" reset="0" />
    </register>

    <!-- =============== Hart Array Registers =============== -->

    <register name="Hart Array Window Select" short="hawindowsel" address="0x14">

      This register selects which of the 32-bit portion of the hart array mask register
      is accessible in \Rhawindow.

      The hart array mask register provides a mask of all harts controlled by
      the debug module. A hart is part of the currently selected harts if
      the corresponding bit is set in the hart array mask register and
      \Fhasel in \Rdmcontrol is 1, or if the hart is selected by \Fhartsel.

      <field name="0" bits="31:5" access="R/W" reset="0" />
      <field name="hawindowsel" bits="4:0" access="R/W" reset="0" />
    </register>

    <register name="Hart Array Window " short="hawindow" address="0x15">
      This register provides R/W access to a 32-bit portion of the
      hart array mask register. The position of the window is determined by
      \Rhawindowsel.
      <field name="maskdata" bits="31:0" access="R/W" reset="0" />
    </register>

    <!-- =============== abstract commands =============== -->

    <register name="Abstract Control and Status" short="abstractcs" address="0x16">
        <field name="0" bits="31:29" access="R" reset="0" />
        <field name="progsize" bits="28:24" access="R" reset="Preset">
            Size of the Program Buffer, in 32-bit words. Valid sizes are 0 - 16.

            TODO: Explain what can be done with each size of the buffer, to suggest
            why you would want more or less words.

        </field>
        <field name="0" bits="23:13" access="R" reset="0" />
        <field name="busy" bits="12" access="R" reset="0">
            1: An abstract command is currently being executed.

            This bit is set as soon as \Rcommand is written, and is
            not cleared until that command has completed.
        </field>
        <field name="0" bits="11" access="R" reset="0" />
        <field name="cmderr" bits="10:8" access="R/W1C" reset="0">
            Gets set if an abstract command fails. The bits in this field remain set until
            they are cleared by writing 1 to them. No abstract command is
            started until the value is reset to 0.

            0 (none): No error.

            1 (busy): An abstract command was executing while \Rcommand,
	    \Rabstractcs, \Rabstractauto was written, or when one
            of the {\tt data} or {\tt progbuf} registers was read or written.

            2 (not supported): The requested command is not supported. A
            command that is not supported while the hart is running may be
            supported when it is halted.

            3 (exception): An exception occurred while executing the command
            (eg. while executing the Program Buffer).

            4 (halt/resume): An abstract command couldn't execute because the
            hart wasn't in the expected state (running/halted).

            7 (other): The command failed for another reason.
        </field>
        <field name="0" bits="7:5" access="R" reset="0"/>
        <field name="datacount" bits="4:0" access="R" reset="Preset">
            Number of {\tt data} registers that are implemented as part of the
            abstract command interface. Valid sizes are 0 - 12.
        </field>
    </register>

    <register name="Abstract Command" short="command" address="0x17">
        Writes to this register cause the corresponding abstract command to be
        executed.

        Writing while an abstract command is executing causes \Fcmderr to be set.

        If \Fcmderr is non-zero, writes to this register are ignored.

        \begin{commentary}
            \Fcmderr inhibits starting a new command to accommodate debuggers
            that, for performance reasons, send several commands to be executed
            in a row without checking \Fcmderr in between. They can safely do
            so and check \Fcmderr at the end without worrying that one command
            failed but then a later command (which might have depended on the
            previous one succeeding) passed.
        \end{commentary}

        <field name="cmdtype"    bits="31:24" access="W" reset="0">
            The type determines the overall functionality of this
            abstract command.
        </field>
        <field name="control" bits="23:0" access="W" reset="0" >
            This field is interpreted in a command-specific manner,
            described for each abstract command.
        </field>
    </register>

    <register name ="Abstract Command Autoexec" short="abstractauto" address="0x18">
      This register is optional. Including it allows more efficient burst accesses.
      Debugger can attempt to set bits and read them back to determine if the functionality is supported.

      <field name="autoexecprogbuf" bits="31:16" access="R/W" reset="0">
          When a bit in this field is 1, read or write accesses the corresponding {\tt progbuf} word
	  cause the command in \Rcommand to be executed again.
      </field>
      <field name="0" bits ="15:12" access="R" reset = "0"/>
      <field name="autoexecdata" bits="11:0" access="R/W" reset="0">
          When a bit in this field is 1, read or write accesses the corresponding {\tt data} word
	  cause the command in \Rcommand to be executed again.
      </field>
    </register>

    <register name="Configuration String Addr 0" short="cfgstraddr0" address="0x19">

      The Configuration String is described in the RISC-V Priviledged Specification.
      When {\tt cfgstrvalid} is set,  reading this register returns bits 31:0 of the configuration
      string address. Reading the other {\tt cfgstraddr} registers returns the upper bits of the
      address.

      When system bus mastering is implemented, this should be the
      address that should be used with the System Bus Access module. Otherwise,
      this should be the address that should be used to access the
      config string when \Fhartsel=0.

      If {\tt cfgstrvalid} is 0, then the {\tt cfgstraddr} registers
      hold identifier information which is not
      further specified in this document.
      <field name="addr" bits="31:0" access="R" reset="Preset"/>
    </register>
    <register name="Config String Addr 1" short="cfgstraddr1" address="0x1a"/>
    <register name="Config String Addr 2" short="cfgstraddr2" address="0x1b"/>
    <register name="Config String Addr 3" short="cfgstraddr3" address="0x1c"/>

    <register name="Abstract Data 0" short="data0" address="0x04">
        Basic read/write registers that may be read or changed by abstract
        commands.

        Accessing them while an abstract command is executing causes \Fcmderr
        to be set.

	Attempts to write them while \Fbusy is set does not change their value.

        The values in these registers may not be preserved after an abstract
        command is executed. The only guarantees on their contents are the ones
        offered by the command in question. If the command fails, no
        assumptions can be made about the contents of these registers.

        <field name="data" bits="31:0" access="R/W" reset="0" />
    </register>
<!-- Do I really need to list all these out
    <register name="Abstract Data 1" short="data1" address="0x05" />
    <register name="Abstract Data 2" short="data2" address="0x06" />
    <register name="Abstract Data 3" short="data3" address="0x07" />
    <register name="Abstract Data 4" short="data4" address="0x08" />
    <register name="Abstract Data 5" short="data5" address="0x09" />
    <register name="Abstract Data 6" short="data6" address="0x0a" />
    <register name="Abstract Data 7" short="data7" address="0x0b" />
    <register name="Abstract Data 8" short="data8" address="0x0c" />
    <register name="Abstract Data 9" short="data9" address="0x0d" />
    <register name="Abstract Data 10" short="data10" address="0x0e" />
-->
    <register name="Abstract Data 11" short="data11" address="0x0f" />


    <!-- =============== Program Buffer =============== -->

    <register name="Program Buffer 0" short="progbuf0" address="0x20">
        The {\tt progbuf} registers provide read/write access to the optional
        program buffer.

        Accessing them while an abstract command is executing causes \Fcmderr
        to be set.

	Attempts to write them while \Fbusy is set does not change their value.

        <field name="data" bits="31:0" access="R/W" reset="0" />
    </register>
    
<!-- Do I really need to list all this out?
    <register name="Program Buffer 1" short="progbuf1" address="0x21" />
    <register name="Program Buffer 2" short="progbuf2" address="0x22" />
    <register name="Program Buffer 3" short="progbuf3" address="0x23" />
    <register name="Program Buffer 4" short="progbuf4" address="0x24" />
    <register name="Program Buffer 5" short="progbuf5" address="0x25" />
    <register name="Program Buffer 6" short="progbuf6" address="0x26" />
    <register name="Program Buffer 7" short="progbuf7" address="0x27" />
    <register name="Program Buffer 8" short="progbuf8" address="0x28" />
    <register name="Program Buffer 9" short="progbuf9" address="0x29" />
    <register name="Program Buffer 10" short="progbuf10" address="0x2a" />
    <register name="Program Buffer 11" short="progbuf11" address="0x2b" />
    <register name="Program Buffer 12" short="progbuf12" address="0x2c" />
    <register name="Program Buffer 13" short="progbuf13" address="0x2d" />
    <register name="Program Buffer 14" short="progbuf14" address="0x2e" />
-->

    <register name="Program Buffer 15" short="progbuf15" address="0x2f" />
 
    <!-- =============== authentication =============== -->

    <register name="Authentication Data" short="authdata" address="0x30">
        This register serves as a 32-bit serial port to the authentication
        module.

        When \Fauthbusy is clear, the debugger can communicate with the
        authentication module by reading or writing this register. There is no
        separate mechanism to signal overflow/underflow.

        <field name="data" bits="31:0" access="R/W" reset="0" />
    </register>

    <!-- =============== serial ports =============== -->

    <register name="Serial Control and Status" short="sercs" address="0x34">
        If \Fserialcount is 0, this register is not present.

        <field name="serialcount" bits="31:28" access="R" reset="Preset">
            Number of supported serial ports.
        </field>
        <field name="0" bits="27" access="R" reset="0" />
        <field name="serial" bits="26:24" access="R/W" reset="0">
            Select which serial port is accessed by \Rserrx and \Rsertx.
        </field>
        <field name="error7" bits="23" access="R/W1C" reset="0"/>
        <field name="valid7" bits="22" access="R" reset="0" />
        <field name="full7" bits="21" access="R" reset="0" />
        <field name="error6" bits="20" access="R/W1C" reset="0"/>
        <field name="valid6" bits="19" access="R" reset="0" />
        <field name="full6" bits="18" access="R" reset="0" />
        <field name="error5" bits="17" access="R/W1C" reset="0"/>
        <field name="valid5" bits="16" access="R" reset="0" />
        <field name="full5" bits="15" access="R" reset="0" />
        <field name="error4" bits="14" access="R/W1C" reset="0"/>
        <field name="valid4" bits="13" access="R" reset="0" />
        <field name="full4" bits="12" access="R" reset="0" />
        <field name="error3" bits="11" access="R/W1C" reset="0"/>
        <field name="valid3" bits="10" access="R" reset="0" />
        <field name="full3" bits="9" access="R" reset="0" />
        <field name="error2" bits="8" access="R/W1C" reset="0"/>
        <field name="valid2" bits="7" access="R" reset="0" />
        <field name="full2" bits="6" access="R" reset="0" />
        <field name="error1" bits="5" access="R/W1C" reset="0"/>
        <field name="valid1" bits="4" access="R" reset="0" />
<<<<<<< HEAD
        <field name="full1" bits="3" access="R/W0" reset="0" />
=======
        <field name="full1" bits="3" access="R" reset="0" />
>>>>>>> 1fbbe6e9
        <field name="error0" bits="2" access="R/W1C" reset="0">
            1 when the debugger-to-core queue for serial port 0 has
            over or underflowed. This bit will remain set until it is reset by
            writing 1 to this bit.
        </field>
        <field name="valid0" bits="1" access="R" reset="0">
            1 when the core-to-debugger queue for serial port 0 is not empty.
        </field>
        <field name="full0" bits="0" access="R" reset="0">
            1 when the debugger-to-core queue for serial port 0 is full.
        </field>
    </register>

    <register name="Serial TX Data" short="sertx" address="0x35">
        If \Fserialcount is 0, this register is not present.

        This register provides access to the write data queue of the serial port
        selected by \Fserial in \Rsercs.

        If the {\tt error} bit is not set and the queue is not full, a write to this register
        adds the written data to the core-to-debugger queue.
        Otherwise the {\tt error} bit is set and the write returns error.

        A read to this register returns the last data written.

        <field name="data" bits="31:0" access="R/W" reset="0" />
    </register>

    <register name="Serial RX Data" short="serrx" address="0x36">
        If \Fserialcount is 0, this register is not present.

        This register provides access to the read data queues of the serial port
        selected by \Fserial in \Rsercs.

        If the {\tt error} bit is not set and the queue is not empty, a read from this register reads the
        oldest entry in the debugger-to-core queue, and removes that entry from the queue.
        Otherwise the {\tt error} bit is set and the read returns error.

        <field name="data" bits="31:0" access="R" reset="0" />
    </register>

    <!-- =============== system bus mastering =============== -->

    <register name="System Bus Access Control and Status" short="sbcs" address="0x38">
        <field name="0" bits="31:21" access="R" reset="0" />
        <field name="sbsingleread" bits="20" access="W1" reset="0">
            When a 1 is written here, triggers a read at the address in {\tt
            sbaddress} using the access size set by \Fsbaccess.
        </field>
        <field name="sbaccess" bits="19:17" access="R/W" reset="2">
            Select the access size to use for system bus accesses triggered by
            writes to the {\tt sbaddress} registers or \Rsbdatazero.

            0: 8-bit

            1: 16-bit

            2: 32-bit

            3: 64-bit

            4: 128-bit

            If an unsupported system bus access size is written here,
            the DM may not perform the access, or may perform the access
            with any access size.
        </field>
        <field name="sbautoincrement" bits="16" access="R/W" reset="0">
            When 1, the internal address value (used by the system bus master)
            is incremented by the access size (in bytes) selected in \Fsbaccess
            after every system bus access.
        </field>
        <field name="sbautoread" bits="15" access="R/W" reset="0">
            When 1, every read from \Rsbdatazero automatically triggers a system
            bus read at the new address.
        </field>
<<<<<<< HEAD
        <field name="sberror" bits="14:12" access="R/W0" reset="0">
            When the Debug Module's system bus
=======
        <field name="sberror" bits="14:12" access="R/W1C" reset="0">
            When the debug module's system bus
>>>>>>> 1fbbe6e9
            master causes a bus error, this field gets set. The bits in this
            field remain set until they are cleared by writing 1 to them.
            While this field is non-zero, no more system bus accesses can be
            initiated by the debug module.

            0: There was no bus error.

            1: There was a timeout.

            2: A bad address was accessed.

            3: There was some other error (eg. alignment).

            4: The system bus master was busy when one of the
            {\tt sbaddress} or {\tt sbdata} registers was written,
            or the {\tt sbdata} register was read when it had
            stale data.

        </field>
        <field name="sbasize" bits="11:5" access="R" reset="Preset">
            Width of system bus addresses in bits. (0 indicates there is no bus
            access support.)
        </field>
        <field name="sbaccess128" bits="4" access="R" reset="Preset">
            1 when 128-bit system bus accesses are supported.
        </field>
        <field name="sbaccess64" bits="3" access="R" reset="Preset">
            1 when 64-bit system bus accesses are supported.
        </field>
        <field name="sbaccess32" bits="2" access="R" reset="Preset">
            1 when 32-bit system bus accesses are supported.
        </field>
        <field name="sbaccess16" bits="1" access="R" reset="Preset">
            1 when 16-bit system bus accesses are supported.
        </field>
        <field name="sbaccess8" bits="0" access="R" reset="Preset">
            1 when 8-bit system bus accesses are supported.
        </field>
    </register>

    <register name="System Bus Address 31:0" short="sbaddress0" address="0x39">
        If \Fsbasize is 0, then this register is not present.

        When the system bus master is busy,
        writes to this register will return error
        and \Fsberror is set.

        If \Fsberror is 0 and \Fsbautoread is set then the system bus
        master will start
        to read after updating the address from \Faddress. The access size is
        controlled by \Fsbaccess in \Rsbcs.

        If \Fsbsingleread is set, the bit is cleared.

        <field name="address" bits="31:0" access="R/W" reset="0">
            Accesses bits 31:0 of the internal address.
        </field>
    </register>

    <register name="System Bus Address 63:32" short="sbaddress1" address="0x3a">
        <field name="address" bits="31:0" access="R/W" reset="0">
            Accesses bits 63:32 of the internal address (if the system address
            bus is that wide).
        </field>
    </register>

    <register name="System Bus Address 95:64" short="sbaddress2" address="0x3b">
        If \Fsbasize is less than 65, then this register is not present.

        <field name="address" bits="31:0" access="R/W" reset="0">
            Accesses bits 95:64 of the internal address (if the system address
            bus is that wide).
        </field>
    </register>

    <register name="System Bus Data 31:0" short="sbdata0" address="0x3c">
        If all of the {\tt sbaccess} bits in \Rsbcs are 0, then this register
        is not present.

        If \Fsberror isn't 0 then accesses return error, and don't do anything
        else.

        Writes to this register:

        1. If the bus master is busy then accesses set \Fsberror, return error,
        and don't do anything else.

        2. Update internal data.

        3. Start a bus write of the internal data to the internal address.

        4. If \Fsbautoincrement is set, increment the internal address.

        Reads from this register:

        1. If bits 31:0 of the internal data register haven't been updated
        since the last time this register was read, then set \Fsberror, return
        error, and don't do anything else.

        2. ``Return'' the data.

        3. If \Fsbautoincrement is set, increment the internal address.

        4. If \Fsbautoread is set, start another system bus read.

        <field name="data" bits="31:0" access="R/W" reset="0">
            Accesses bits 31:0 of the internal data.
        </field>
    </register>

    <register name="System Bus Data 63:32" short="sbdata1" address="0x3d">
        If \Fsbaccesssixtyfour and \Fsbaccessonetwentyeight are 0, then this
        register is not present.

        <field name="data" bits="31:0" access="R/W" reset="0">
            Accesses bits 63:32 of the internal data (if the system bus is
            that wide).
        </field>
    </register>

    <register name="System Bus Data 95:64" short="sbdata2" address="0x3e">
        This register only exists if \Fsbaccessonetwentyeight is 1.

        <field name="data" bits="31:0" access="R/W" reset="0">
            Accesses bits 95:64 of the internal data (if the system bus is
            that wide).
        </field>
    </register>

    <register name="System Bus Data 127:96" short="sbdata3" address="0x3f">
        This register only exists if \Fsbaccessonetwentyeight is 1.

        <field name="data" bits="31:0" access="R/W" reset="0">
            Accesses bits 127:96 of the internal data (if the system bus is
            that wide).
        </field>
    </register>

</registers><|MERGE_RESOLUTION|>--- conflicted
+++ resolved
@@ -487,11 +487,7 @@
         <field name="full2" bits="6" access="R" reset="0" />
         <field name="error1" bits="5" access="R/W1C" reset="0"/>
         <field name="valid1" bits="4" access="R" reset="0" />
-<<<<<<< HEAD
-        <field name="full1" bits="3" access="R/W0" reset="0" />
-=======
         <field name="full1" bits="3" access="R" reset="0" />
->>>>>>> 1fbbe6e9
         <field name="error0" bits="2" access="R/W1C" reset="0">
             1 when the debugger-to-core queue for serial port 0 has
             over or underflowed. This bit will remain set until it is reset by
@@ -568,13 +564,8 @@
             When 1, every read from \Rsbdatazero automatically triggers a system
             bus read at the new address.
         </field>
-<<<<<<< HEAD
-        <field name="sberror" bits="14:12" access="R/W0" reset="0">
-            When the Debug Module's system bus
-=======
         <field name="sberror" bits="14:12" access="R/W1C" reset="0">
             When the debug module's system bus
->>>>>>> 1fbbe6e9
             master causes a bus error, this field gets set. The bits in this
             field remain set until they are cleared by writing 1 to them.
             While this field is non-zero, no more system bus accesses can be

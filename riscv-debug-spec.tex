\documentclass{article}

\usepackage{tabulary}
\usepackage{listings}
\usepackage{algorithmicx}
\usepackage{minted}
\usepackage{program}
\usepackage{graphicx}
\usepackage[colorlinks=true,linkcolor=blue]{hyperref}
\usepackage[nochapter]{vhistory}
\usepackage{siunitx}

% If LaTeX just doesn't do what I want, buy http://www.amazon.com/gp/product/0201362996

% Used for tables that can span pages:
\usepackage{xtab}

% Keep spacing normal in enumerated instead of adding extra space between
% items.
\usepackage{enumitem}
%\setlist{nolistsep}

\newenvironment{commentary}
{
   \begin{quotation}
   \noindent
   \small \em
   \rule{\linewidth}{1pt}\\
}
{
   \end{quotation}
}

\newenvironment{steps}[1]
{
   \vspace{1ex}
   \noindent
   #1
   \begin{enumerate}[nosep]
}
{
   \end{enumerate}
   \vspace{1ex}
}


% All registers are named here. That way when we rename one we'll get errors if
% there are still references to the old name.
\usepackage{xspace}
\newcommand{\defregname}[2]{\providecommand{#1}{{\tt #2}\xspace}}
\newcommand{\deffieldname}[2]{\providecommand{#1}{{$|#2|$}\xspace}}
\deffieldname{\Fmprv}{mprv}
\defregname{\Rmstatus}{mstatus}

\defregname{\Azero}{a0}
\defregname{\Aone}{a1}

\defregname{\Rzero}{zero}
\defregname{\Szero}{s0}
\defregname{\Sone}{s1}

\defregname{\Tzero}{t0}

\defregname{\Xzero}{x0}
\defregname{\Xone}{x1}
\defregname{\Xeight}{x8}
\defregname{\Xnine}{x9}
\defregname{\Xten}{x10}
\defregname{\Xeleven}{x11}
\defregname{\Xthirtyone}{x31}
\defregname{\Fone}{f1}
\defregname{\Rpc}{pc}
\defregname{\Rmhartid}{mhartid}
\defregname{\Rmepc}{mepc}

\input{hwbp_registers.tex.inc}
\input{core_registers.tex.inc}
\input{jtag_registers.tex.inc}
\input{dm1_registers.tex.inc}
\input{dm2_registers.tex.inc}
\input{trace_registers.tex.inc}
\input{sample_registers.tex.inc}
\input{abstract_commands.tex.inc}

\input{vc.tex}

\newcommand{\versionnum}{0.13}
\newcommand{\shortdate}{jan24}
\newcommand{\longdate}{January 24, 2017}

\title{RISC-V External Debug Support\\
Version \versionnum\\
\GITHash
}
\author{Tim Newsome \textless tim@sifive.com\textgreater}
\date{\GITAuthorDate}

\begin{document}
\maketitle

{\bf Warning! This draft specification will change before being accepted as
standard, so implementations made to this draft specification will likely not
conform to the future standard.}

\tableofcontents
\listoffigures
\listoftables

\newpage

\section*{Acknowledgments}

I would like to thank the following people for their time, feedback, and ideas:
Bruce Ableidinger,
Krste Asanovic,
Mark Beal,
Alex Bradbury,
Zhong-Ho Chen,
Monte Dalrymple,
Vyacheslav Dyanchenco,
Peter Egold,
Richard Herveille,
Po-wei Huang,
Scott Johnson,
Aram Nahidipour,
Gajinder Panesar,
Klaus Kruse Pedersen,
Antony Pavlov,
Ken Pettit,
Wesley Terpstra,
Megan Wachs,
Stefan Wallentowitz,
Ray Van De Walker,
Andrew Waterman,
and Andy Wright.

\section{Introduction}

When a design progresses from simulation to a hardware implementation, a users's
control and understanding of the system's current state drops dramatically.
To help bring up and debug low level software and hardware,
it is critical to have good debugging support built into the hardware.
When a robust OS is running on a core, software can handle many
debugging tasks. Howevever, in many scenarios, hardware support is essential.

This document outlines a standard architecture for external debug support 
on RISC-V platforms. This architecture allows a variety of implementations and
tradeoffs, which is complementary to the wide range of RISC-V implementations.
At the same time, this specification aims to define common interfaces, to
allow debugging tools and components to target a variety of platforms based on the RISC-V ISA.

System designers may choose to add additional hardware debug support,
but this specification defines a standard interface for common
functionality.

\section{About This Document}

\subsection{Structure}

This document contains two parts. The main part of the document is the
specification, which is given in the numbered sections. The second part
of the document is a set of  appendices. The information
in the appendix is intended to clarify and provide examples, but is
not part of the actual specification.

\subsection{Terminology}

A \emph{platform} is a single integrated circuit consisting of one or more
\emph{components}. Some components may be RISC-V cores, while others may have a different
function. Typically they will all be connected to a single system bus.
A single RISC-V core contains one or more hardware threads, called
\emph{harts}.

\subsection{Register Definition Format}

All register definitions in this document follow the format shown in Section~\ref{shortname}.
A simple graphic shows which fields are in the register. The
upper and lower bit indices are shown to the top left and top right of each
field. The total number of bits in the field are shown below it.

After the graphic follows a table which for each field lists its name,
description, allowed accesses, and reset value. The allowed accesses are listed
in Table~\ref{tab:access}.

\begin{table}[htp]
    \centering
    \caption{Register Access Abbreviations}
    \label{tab:access}
    \begin{tabulary}{\textwidth}{|l|L|}
        \hline
        R & Read-only. \\
        \hline
        R/W & Read/Write. \\
        \hline
        R/W0 & Read/Write. Only writing 0 has an effect.  \\
        \hline
        R/W1 & Read/Write. Only writing 1 has an effect.  \\
        \hline
        W & Write-only. When read this field returns 0. \\
        \hline
        W1 & Write-only. Only writing 1 has an effect. \\
        \hline
    \end{tabulary}
\end{table}

\input{sample_registers.tex}

\subsection{Reading Order}

This section describes the minimal parts of the spec required to understand a
given piece of functionality. It's still best to read the whole thing, but it
might help you get started better than reading it all start to finish. No
matter what you want to learn about, it's best to read Section~\ref{overview}
first.

\subsubsection{Halt/Resume}

Sections \ref{dmi}, \ref{selectingharts}, \ref{haltcontrol}, \ref{dmcontrol}, \ref{dmstatus},
\ref{haltsum}, \ref{deb:halt}.

\subsubsection{Abstract Register Access}

Sections \ref{abstractcommands}, \ref{abstractcs}, \ref{command},
\ref{data0}, \ref{deb:abstractreg}.

\subsubsection{Program Buffer}

Sections \ref{programbuffer}, \ref{progbufcs}, \ref{progbuf0}, \ref{access
register}, \ref{debugmode}, \ref{deb:regprogbuf}, \ref{deb:mrprogbuf}.

\subsubsection{JTAG Debug Transport Module}

Sections \ref{dtm}, \ref{jtagdtm}, \ref{dbusaccess}.

\subsubsection{System Bus Master}

Sections \ref{systembusaccess}, \ref{sbcs}, \ref{sbaddress0}, \ref{sbaddress1},
\ref{sbaddress2}, \ref{sbdata0}, \ref{sbdata1}, \ref{sbdata2}, \ref{sbdata3},
\ref{deb:mrsysbus}.

\subsubsection{Reset}

TODO

\subsubsection{Security}

TODO

\subsubsection{Triggers}

TODO

\subsubsection{Serial Ports}

TODO

\section{Background}

There are several use cases for dedicated debugging hardware, both
internal to a CPU core and with an external connection.
This specification defines techniques to support all of the use cases
listed below. Some are optional to allow system designers to make
cost vs capability tradeoffs.

\begin{itemize}

\item Debugging low-level software in the absence of an OS or other software.

\item Debugging issues in the OS itself.

\item Bootstrapping a system to test, configure, and program components before
  there is any executable code path in the system.

\item Accessing hardware on the system without a working CPU.

\item Accessing custom registers that could be added to aid in hardware debug, system bringup,
etc.

\item Writing code and data to memory, e.g. boot code and manufacturing constants.

\item Analyzing low-level performance issues using profiling and sampling techniques.

\item Providing a general transport for firmware running on a component to communicate with the
  outside world.

\end{itemize}

In addition, even without a hardware debugging interface,
architectural support in a RISC-V CPU can aid software debugging and
performance analysis by allowing hardware triggers and breakpoints.
This specification aims to define common resources which can be used
for different cases.

When debugging software, this specification distinguishes between two
forms of external debugging. The first is \emph{halt mode} debugging,
where an external debugger halts some or all components of a
platform and inspects their state while they are in stasis.
The debugger can read and/or modify state, then direct the hardware
to execute a single instruction, or continue to run freely.

The second is \emph{run mode} debugging. In this mode a software
debug agent runs on a component (eg.  triggered by a timer interrupt or breakpoint
on a RISC-V core) which transfers data to or from the debugger
without halting the component, only briefly interrupting its program flow.
This functionality is essential if the component is controlling some real-time system (like a
hard drive) where long timing delays could lead to physical damage.
This requires additional software support (both on the system as well as on the debugger),
and efficient communication channels between the component and the debugger.

%MAW -- where does Quick Access fit in the above description? Is it fair to call
% it run-mode debugging?

\section{Supported Features}
The debug interface described in this specification supports the following features:
\begin{enumerate}
   \item RV32, RV64, and future RV128 are all supported.
   \item Any hart in the platform can be independently debugged.
   \item A debugger can discover almost everything it needs to know itself,
       without user configuration.
   \item An optional extension allows arbitrary instructions to be executed on
       a halted hart. That means no new debug functionality is needed when a
       core has additional or custom instructions or state, as
       long as there exist programs
       that can move that state into GPRs.
   \item An implementation can choose to provide register access without
       halting.
   \item An implemenation can choose to provide the ability to automatically
     halt and resume a hart without debugger intervention.
   \item A system bus master can be implemented to allow memory access without
       involving any hart.
   \item Debugging can be supported over multiple transports.
   \item Code can be downloaded efficiently.
   \item Each hart can be debugged from the very first instruction executed.
   \item A RISC-V core can be halted when a software breakpoint instruction is
       executed.
   \item Hardware can step over any instruction.
   \item A RISC-V core can be halted when a trigger matches the PC, read/write
       address/data, or an instruction opcode.
   \item Optional serial ports can be used for communication between debugger
       and monitor, or as a general protocol between debugger and application.
   \item The debugger does not need to know anything about the microarchitecture
       of the cores it is debugging.
   \item Multiple harts can be halted and resumed simultaneously.
\end{enumerate}

This document does not suggest a strategy or implementation for hardware test,
debugging or error detection techniqes. Scan, BIST, etc. are out of scope of
this specification, but this specification does not intend to limit their use 
in RISC-V systems.

\section{System Overview} \label{overview}

The Debug System is designed to allow (at least) 2 different implementations
for accessing a RISC-V core's internals.
The direct implementation is intrusive into a core's data path, but enables a
very light-weight Debug Module. The instruction supply implementation does not
touch the core's data path, but requires more from the Debug Module.

Figure~\ref{fig:overview} shows the main components of External Debug Support.
Blocks shown in dotted lines are optional.

\begin{figure}
   \centering
   \includegraphics[width=\textwidth]{overview.eps}
   \caption{RISC-V Debug System Overview}
   \label{fig:overview}
\end{figure}

The user interacts with the Debug Host (eg. laptop), which is running a
debugger (eg. gdb).  The debugger communicates with a Debug Translator (eg.
OpenOCD, which may include a hardware driver) to communicate with Debug
Transport Hardware (eg.  Olimex USB-JTAG adapter).
The Debug Transport Hardware connects the Debug Host to the Platform's Debug
Transport Module (DTM).  The DTM provides access to the DM using the Debug
Module Interface (DMI).

The DM allows the debugger to halt any hart in the platform. Abstract commands
provide access to GPRs and possibly other registers. More complex harts will
require the Program Buffer be implemented, which the debugger uses to have the
hart execute arbitrary instructions while halted.

Each RISC-V core may implement a Trigger Module for each hart.  These can
implement breakpoints, which cause a hart to halt spontaneously.  When that
happens the hart signals the DM that it is halted.

\section{Debug Transport Module (DTM)} \label{dtm}

Debug Transport Modules provide access to the DM over one or more transports
(eg. JTAG or USB).

There may be multiple DTMs in a single platform. Ideally every component that
communicates with the outside world includes a DTM, allowing a platform to be
debugged through every transport it supports.  For instance a USB component
could include a DTM. This would trivially allow any platform to be debugged
over USB. All that is required is that the USB module already in use also has
access to the Debug Module Interface.

Using multiple DTMs at the same time is not supported. It is left to the user
to ensure this does not happen.

This specification defines a JTAG DTM in Section~\ref{jtagdtm}. Additional DTMs
may be added in future versions of this specification.

\section{Debug Module (DM)} \label{dm}

\begin{steps}{The Debug Module is the interface between specific debug
    operations and their implementation. It might support the following
    operations:}
\item Provide access to a reset signal that allows debugging out of reset.
    (Required)
\item Allow any individual hart to be halted and resumed. (Required)
\item Provide status on which harts are halted. (Required)
\item Provide read and write access to a halted hart's GPRs. (Required)
\item Give the debugger necessary information about the implementation. (Required)
\item Provide access to other hart registers. (Optional)
\item Force the hart to execute arbitrary instructions. (Optional)
\item Allow multiple harts to be halted, resumed, and/or reset at the same time (Optional)
\end{steps}

A single DM can debug up to 1024 harts.

\subsection{Debug Module Interface (DMI)} \label{dmi}

The Debug Module Interface can be a trivial bus with one master and one slave,
or use a more full-featured bus like TileLink or the AMBA Advanced Peripheral
Bus. The details are left to the system designer.

The DMI uses between 7 and 32 address bits.  It supports read and write
<<<<<<< HEAD
operations, which may return an error. (Errors are only used for protocol
optimzation by the optional
System Bus Access and Serial Port blocks).
The bottom of the address space is
=======
operations, which may return an error. (Errors are only returned by the optional
System Bus Access and Serial Port blocks). The bottom of the address space is
>>>>>>> 2d05746d
used for the DM. Extra space can be used for custom debug devices, other cores,
additional DMs, etc.

\begin{table}[htp]
    \centering
    \caption{Debug Module Interface Address Space}
    \label{tab:header}
    \begin{tabulary}{\textwidth}{|r|L|}
        \hline
        0x00 -- 0x3f & Registers described in Section~\ref{dmdebbus}. \\
        \hline
        0x40 -- 0x5f & There are 1024 bits here, one for each hart that may
        exist in the system. If the hart is halted, the bit is 1.  Otherwise
        the bit is 0. The bit for hart 0 is the LSB in the 32-bit word at 0x40.
        The bit for hart 1023 is the MSB in the 32-bit word at 0x5f. \\
        \hline
    \end{tabulary}
\end{table}

\subsection{Reset Control} \label{reset}

This block is connected to a global reset signal, which can
reset, or hold in reset, every component in the platform,
except for the Debug Module and Debug
Transport Modules. The purpose of this feature is to allow debugging
programs from the first instruction executed, so exactly what is affected
by this reset is implementation dependent. Debug Module's own state and registers are
generally reset at power-up and if and only if
\Fdmactive in \Rdmcontrol is 0. This means that the halt state of all harts is
maintained provided that \Fdmactive is 1, although trigger CSRs may be cleared.

\subsection{Selecting Harts} \label{selectingharts}

Up to 1024 harts can be connected to the DM. The debugger can select any hart
by writing its index to \Fhartsel. Hart indexes start at 0 and are continuous
until the final index. This allows the debugger to enumerate all the harts
attached to the DM by trying each index until \Fanynonexistent is 1.

\subsection{Halt Control} \label{haltcontrol}

This block controls halt signals from the Debug Module to a hart.  It is used
to halt a hart, and let it run again.

To control halting and resuming, there are \Fhaltreq and \Fresumereq bits in
\Rdmcontrol.  When a debugger wants to halt a hart, it sets \Fhaltreq, waits
for \Fallhalted to indicate the hart is halted, and clears \Fhaltreq.  To
resume, the debugger sets \Fresumereq, waits for \Fallrunning to indicate the
hart is running, and clears \Fresumereq.

The Debug Module conceptually has a direct connection to the halt signal of
every hart that has a halt signal. When set or cleared, a hart must respond in
less than one second.  (How this is implemented is not further specified. A few
clock cycles will be a more typical latency.)

\subsection{Hart Array Mask Register} \label{hamask}

TODO: Write this section.

\subsection{Abstract Commands} \label{abstractcommands}

The DM supports a set of abstract commands, which a debugger can execute by
writing the command to \Rcommand.  If the command takes arguments, the debugger
must write them to the {\tt data} registers before writing to \Rcommand. If a
command returns results, they are placed in the {\tt data} registers when the
command is complete. Which {\tt data} registers are used for the arguments is
described in Table~\ref{tab:datareg}.  In all cases the least-significant word
is placed in the lowest-numbered {\tt data} register.  Depending on the
implementation, it may be possible to perform abstract commands even when the
hart is not halted.

\begin{table}[htp]
    \centering
    \caption{Use of Data Registers}
    \label{tab:datareg}
    \begin{tabulary}{\textwidth}{|r|l|l|l|}
        \hline
        XLEN & arg0/return value & arg1 & arg2 \\
        \hline
        32 & \Rdatazero & \Rdataone & \Rdatatwo \\
        \hline
        64 & \Rdatazero, \Rdataone & \Rdatatwo, \Rdatathree & \Rdatafour, \Rdatafive \\
        \hline
        128 & \Rdatazero--\Rdatathree & \Rdatafour--\Rdataseven & \Rdataeight--\Rdataeleven \\
        \hline
    \end{tabulary}
\end{table}

\begin{table}[htp]
    \centering
    \caption{Abstract Register Numbers}
    \label{tab:regno}
    \begin{tabulary}{\textwidth}{|r|l|}
        \hline
        0x0000 -- 0x0fff & CSRs \\
        \hline
        0x1000 -- 0x101f & GPRs \\
        \hline
        0x1020 -- 0x103f & Floating point registers \\
        \hline
        0xc000 -- 0xffff & Reserved for non-standard extensions and internal
        use. \\
        \hline
    \end{tabulary}
\end{table}

\input{abstract_commands.tex}


\begin{figure}
   \centering
   \includegraphics[width=\textwidth]{fig/abstract_commands.pdf}
   \caption[Run/Halt Debug State Machine]{Run/Halt Debug State Machine.
     As only a small amount of state is visibile to the debugger,
     the states and transitions are conceptual.}
   \label{fig:abstract_sm}
\end{figure}

Figure~\ref{fig:abstract_sm} shows a conceptual view of the states
passed through by a hart during run/halt debugging as influenced
by the different fields of \Rcommand.

\subsection{Program Buffer} \label{programbuffer}

To support executing arbitrary instructions on a halted hart, there may be a
Program Buffer that a debugger can write small programs to. Systems that don't
need any access beyond the abstract commands described in
Section~\ref{abstractcommands} may choose to omit this functionality.

A debugger can write a small program to the optional Program Buffer, and then
execute it exactly once using the \Fpreexec or \Fpostexec bits in \Rcommand.
If \Fprogsize is 1, the Program Buffer may only hold a single instruction.
This can be a 32-bit
instruction, or a compressed instruction in the lower 16 bits accompanied by a
compressed {\tt nop} in the upper 16 bits.  If \Fprogsize is greater than 1,
the debugger can write whatever program it likes, but the program must end with
{\tt ebreak} or {\tt ebreak.c}.

While these programs are executed, the hart does not leave Debug Mode (see
Section~\ref{debugmode}).  If an exception is encountered during execution of
the Program Buffer, no more instructions are executed, the hart remains in Debug
Mode, and \Fcmderr is set to 3.

Executing the Program Buffer may clobber \Rdpc. If that is the case, it must be
possible to read/write \Rdpc using an abstract command. The debugger must
attempt to save \Rdpc between halting and executing a Program Buffer, and then
restore \Rdpc before leaving Debug Mode.

\begin{commentary}
    Allowing Program Buffer execution to clobber \Rdpc allows for direct
    implementations that don't have a separate PC register, and do need to use
    the PC when executing the Program Buffer.
\end{commentary}

\subsection{System Bus Access} \label{systembusaccess}

In a minimal configuration a debugger can access the system bus by having a
RISC-V hart perform the accesses it requires. Optionally a Bus Access block may
be implemented. Because the System Bus Access block performs accesses directly
from the DM, it only uses physical addresses.

Implementing a System Bus Access block has several benefits.
First, it is possible to
access memory in a running system with minimal impact.  Second, it may improve
performance when downloading programs. (There is only a benefit if JTAG TCK is a
significant fraction of the RISC-V hart's clock speed.)  Third, it may provide
access to devices that a hart does not have access to. A hart may be unable to
access all devices in a system (eg. for security reasons) and in this case the
debugger needs another path to access them.

To keep implementing, configuring, and using a debugger as simple as possible,
systems should use the same memory map for each hart. That means that a given
address maps to the same device no matter which hart performs the access.
(Different harts may not all have permission to access the same devices.) If
different harts do have unique memory maps then the system should provide
access to all devices using the Sytem Bus Access block.
This will make implementing,
configuring, and using a debugger more complex so should be avoided if
possible.

\subsection{Quick Access}

Some systems can only be halted very briefly. There are several mechanisms that
can still allow accessing resources in such a running system.

First, an implementation may implement abstract commands that work without
halting the hart.

Second, the Quick Access abstract command can be used to halt a hart, quickly
execute the contents of the Program Buffer, and let the hart run again.
Combined with instructions that allow Program Buffer code to access the
{\tt data} registers, as described in \ref{hartinfo}, this can be used to quickly
perform a memory or register access. For some systems this will be too
intrusive, but many systems that can't be halted can bear an occasional hiccup
of a hundred or less cycles.

Third, if the System Bus Access block is implemented, it can be used while a
hart is running to access memory.

\subsection{Security}

To protect intellectual property it may be desirable to lock access to the
Debug Module.  To allow access during a manufacturing process and not
afterwards, a reasonable solution could be to add a fuse bit to the Debug
Module that can be used to be permanently disable it. Since this is technology
specific, it is not further addressed in this spec.

Another option is to allow the DM to be unlocked only by users who have an
access key. A few bits in \Rdmstatus and \Rauthdata can support an arbitrarily
complex authentication mechanism.  When \Fauthenticated is clear, the DM must
not interact with the rest of the platform in any way.

\subsection{Serial Ports}

The Debug Module may implement up to 8 serial ports. They support basic flow
control and full duplex data transfer between a component and the debugger.
They can be used to communicate with a debug monitor running on a hart, for the
equivalent of printf debugging, to provide a simple CLI without requiring any
extra peripherals, or more generally to emulate devices that aren't present.
All these uses require software support, and are not further specified here.

\subsection{Debug Module DMI Registers} \label{dmdebbus}

\input{dm1_registers.tex}

\subsection{Debug Module Serial Registers} \label{dmsysbus}

The Debug Module's serial port registers must be accessible from the
component memory space. The Debug Module's system bus registers  base address
is discoverable in the configuration string. The offsets from this base
are given in this section.

\input{dm2_registers.tex}

%\section{Device Tree Additions TODO}
%
%The device tree is a data structure in ROM that all RISC-V platforms should
%have. It contains a variety of information about every component in the
%platform. (As of June 18, 2016 it is not yet part of any RISC-V spec.)
%
%The device tree contains the hart IDs for each core. The debugger reads this
%information to determine how many harts there are in the platform, and what
%their IDs are. It should expose each hart to the user as a separately
%debuggable entity. (Usually it will be called either a thread or a core.)

\section{RISC-V Debug}

Modifications to the RISC-V core to support debug are kept to a minimum.  There
is a special execution mode (Debug Mode) and a few extra CSRs. The DM takes care
of the rest.

\subsection{Debug Mode} \label{debugmode}

Debug Mode is a special processor mode used only when the core is halted for
external debugging. How Debug Mode is entered is implementation-specific.

\begin{steps}{When executing code from the Program Buffer, the processor stays
    in Debug Mode and the following apply:}
\item All operations happen in machine mode.
\item \Fmprv in \Rmstatus is ignored.
\item All interrupts are masked.
\item Exceptions don't update any registers.  That includes {\tt cause}, {\tt
    epc}, {\tt badaddr}, {\tt dpc}, and \Rmstatus. They do end execution of the
    Program Buffer.
\item No action is taken if a trigger matches.
\item Trace is disabled.
\item Counters may be stopped, depending on \Fstopcount in \Rdcsr.
\item Timers may be stopped, depending on \Fstoptime in \Rdcsr.
\item The {\tt wfi} instruction acts as a {\tt nop}.
\item Almost all instructions that change the privilege level have undefined
    behavior.  This includes {\tt ecall}, {\tt mret}, {\tt hret}, {\tt sret},
    and {\tt uret}.  (To change the privilege level, the debugger can write
    \Fprv in \Rdcsr.) The exception is {\tt ebreak}. When that is executed in
    Debug Mode, it halts the processor again but without updating \Rdpc.
\end{steps}

\subsection{Load-Reserved/Store-Conditional Instructions}

The reservation registered by an {\tt lr} instruction on a memory address may
be lost when entering Debug Mode or while in Debug Mode.  This means that there
may be no forward progress if Debug Mode is entered between {\tt lr} and {\tt
sc} pairs.

\subsection{Reset}

If the halt signal is asserted when a core comes out of reset, the core must
enter Debug Mode before executing any instructions, but after performing any
initialization that would usually happen before the first instruction is
executed.

\subsection{Core Debug Registers} \label{debreg}

The Core Debug Registers must be implemented for each hart being debugged.

\input{core_registers.tex}

\section{Trigger Module}

Triggers can cause a debug exception, entry into Debug Mode, or a trace action
without having to execute a special instruction. This makes them invaluable
when debugging code from ROM. They can trigger on execution of instructions at
a given memory address, or on the address/data in loads/stores.  These are all
features that can be useful without having the Debug Module present, so the
Trigger Module is broken out as a separate piece that can be implemented
separately.

\begin{steps}{Each trigger may support a variety of features. A debugger can
    build a list of all triggers and their features as follows:}
\item Write 0 to \Rtselect.
\item Read back \Rtselect to confirm this trigger exists. If not, exit.
\item Read \Rtdataone, and possible \Rtdatatwo and \Rtdatathree depending on the
    trigger type.
\item If \Ftype is 0, this trigger doesn't exist. Exit the loop.
\item Repeat, incrementing the value in \Rtselect.
\end{steps}

\begin{commentary}
    There are two ways to check whether a given trigger is the last one to
    support these implementations:
    \begin{enumerate}
        \item When no hardware triggers are implemented at all, all related
            registers return 0. The algorithm above terminates when checking
            \Ftype.
        \item When 2 triggers are implemented, \Rtselect is just a single bit
            that selects one of the two. When the debugger writes 2, it reads
            back as 0 which terminates the enumeration.
    \end{enumerate}
\end{commentary}

\subsection{Trigger Registers}

\input{hwbp_registers.tex}

\section{JTAG Debug Transport Module} \label{jtagdtm}

This Debug Transport Module is based around a normal JTAG Test Access Port
(TAP).  The JTAG TAP allows access to arbitrary JTAG registers by first
selecting one using the JTAG instruction register (IR), and then accessing it
through the JTAG data register (DR).

\subsection{Background}

JTAG refers to IEEE Std 1149.1-2013. It is a standard that defines test logic
that can be included in an integrated circuit to test the interconnections
between integrated circuits, test the integrated circuit itself, and observe or
modify circuit activity during the component’s normal operation.
This specification uses the latter functionality.
The JTAG standard defines a Test Access Port (TAP) that
can be used to read and write a few custom registers, which can be used to
communicate with debug hardware in a component.

\subsection{JTAG Connector}

Every target's JTAG connector seems to have its own pinout. To make it easy to
acquire debug hardware, this spec recommends a connector that is compatible
with the Cortex Debug Connector, as described below.

The connector is a .05"-spaced, gold-plated male header with .016" thick
hardened copper or beryllium bronze square posts (SAMTEC FTSH-105 or
equivalent). Female connectors are compatible \SI{20}{\micro\metre} gold
connectors in order to prevent oxide build-up on tin connectors.

Viewing the male header from above (the pins pointing at your eye), a target's
connector looks as it does in Table~\ref{tab:header}. The function of each pin
is described in Table~\ref{tab:pinout}.

This header does not include the optional JTAG TRST signal. If an implementation
requires TRST to be driven at Power-On, this must be handled at the
PCB level and is not exported to this header.

TODO: If the above is too harsh of a requirement, we should pick a different header to
standardize on, such as the also very common AVR JTAG Header.

\begin{table}[htp]
    \centering
    \caption{JTAG Connector Diagram}
    \label{tab:header}
    \begin{tabulary}{\textwidth}{|r|r|r|l|}
        \hline
        VCC & 1 & 2 & TMS \\
        \hline
        GND & 3 & 4 & TCK \\
        \hline
        GND & 5 & 6 & TDO \\
        \hline
        KEY & 7 & 8 & TDI \\
        \hline
        N/C & 9 & 10 & RESET \\
        \hline
    \end{tabulary}
\end{table}

\begin{table}[htp]
    \centering
    \caption{JTAG Connector Pinout}
    \label{tab:pinout}
    \begin{tabulary}{\textwidth}{|r|l|L|}
        \hline
        1 & VCC & Power provided by the target, which may be used to power the
        debug adapter. Must be able to source at least 25mA. This signal also
        serves as the reference voltage for logic high.

        This pin must be clearly marked in both male and female headers.\\
        \hline
        2 & TMS & JTAG TMS signal, driven by debug adapter. \\
        \hline
        3 & GND & Target ground. \\
        \hline
        4 & TCK & JTAG TCK signal, driven by the debug adapter. \\
        \hline
        5 & GND & Target ground. \\
        \hline
        6 & TDO & JTAG TDO signal, driven by the target. \\
        \hline
        7 & KEY & This pin should be clipped in male connectors, and plugged in
        female connectors. Electrically it must not be connected. \\
        \hline
        8 & TDI & JTAG TDI signal, driven by the debug adapter.

        This pin may be used by a target to sense a debugger at reset by weakly
        pulling this signal high during a brief detection period at reset.
        Debuggers should drive TDI low when the interface is idle. \\
        \hline
        9 & N/C & Not connected in either target or debug adapter. May be used
        in future specs. \\
        \hline
        10 & RESET & Reset signal, driven by the debug adapter. This may be
        active low or active high, depending on the target's requirements. A
        debug adapter must accommodate either option. Asserting reset should
        reset any RISC-V cores as well as any other peripherals on the PCB.
        It should not reset the debug logic.
        If not implemented in a target, this pin must not be connected. \\
        \hline
    \end{tabulary}
\end{table}

Target connectors may be shrouded. In that case the key slot should be next to
pin 5. Female headers should have a matching key.

Debug adapters should be tagged or marked with their isolation voltage
threshold (i.e. unisolated, 250V, etc.).

All debug adapter pins other than GND should be current-limited to 20mA.

\subsection{JTAG Registers}

JTAG TAPs used as a DTM must have an IR of at least 5 bits.
When the TAP is reset, IR must default to
00001, selecting the IDCODE instruction. A full list of JTAG registers along
with their encoding is in Table~\ref{table:jtag_registers}. The only regular
JTAG registers a debugger might use are BYPASS and IDCODE, but this
specification leaves IR space for many other standard JTAG instructions.
Unimplemented instructions must select the BYPASS register.

\input{jtag_registers.tex}

\newpage
\appendix

\section{Hardware Implementations}

Below are two possible implementations. A designer could choose one, mix and
match, or come up with their own design.

\subsection{Direct}

Halting happens by inhibiting instruction fetching in Debug Mode.

Muxes on the register file(s) allow for implementing those abstract commands.
(TODO: Should we spec a suggested way of communicating between DM and hart, so
that a reusable DM can be implemented?)

To execute a program buffer, force \Rpc to the start of it, and re-enable
instruction fetching (while staying in Debug Mode) until {\tt ebreak} is
encountered.

\Rdpc is not physically a CSR. Instead, accessing it directly access \Rpc.

\subsection{Plain Exception}

In this implementation, Debug Mode acts more like a real exception, jumping to a
memory region that is serviced by the DM. When taking this exception, \Rpc is
saved to \Rdpc. To allow the DM to individually control one out of several
halted harts, each hart jumps to a hard-coded unique address.

\Rdatazero etc. are mapped into regular memory at address 0x400. The important
property of that address is that it's reachable relative to \Rzero. The exact
address is an implementation detail that a debugger must not rely on.

When first halting, the code there looks like this:
\begin{minted}{gas}
dm_park_hart_0:
        nop
        j       dm_park_hart_0

dm_exception_hart_0:
        j       dm_park_hart_0
\end{minted}

The DM assumes that every instruction fetched from it is executed.

To implement the abstract 32-bit GPR access instructions, the {\tt nop} is
changed (for a single fetch) to {\tt lw <gpr>, 0x400(zero)} or {\tt sw
0x400(zero), <gpr>}. 64- and 128-bit accesses use {\tt ld}/{\tt sd} and {\tt
lq}/{\tt sq} respectively.

To execute the Program Buffer, the {\tt nop} is changed to {\tt j
dm\_program\_buffer}. When {\tt ebreak} is executed (indicating the end of the
Program Buffer code) the hart jumps back to its park loop. If an exception is
encountered, the hart jumps to its debug exception address, which in turn
contains a jump back to its park loop. The DM infers from the fetch at the park
address that there was an exception, and sets \Fcmderr appropriately.

To resume execution, the {\tt nop} is changed to {\tt dret}.  When {\tt dret}
is executed, \Rpc is restored from \Rdpc and normal execution resumes at the
privilege set by \Fprv.

\section{Debugger Implementation}

This section details how an external debugger might use the described debug
interface to perform some common operations on RISC-V cores using the JTAG DTM.
All these examples assume a 32-bit core but it should be easy to adapt the
examples to 64- or 128-bit cores.

To keep the examples readable, they all assume that everything succeeds, and
that they complete faster than the debugger can perform the next access. This
will be the case in a typical JTAG setup. However, the debugger must always
check the sticky error status bits after performing a sequence of actions. If
it sees any that are set, then it should attempt the same actions again,
possibly while adding in some delay, or explicit checks for status bits.

\subsection{Debug Bus Access} \label{dbusaccess}

To read an arbitrary Debug Bus register, select \Rdmi, and scan in a value
with \Fop set to 1, and \Faddress set to the desired register address. In
Update-DR the operation will start, and in Capture-DR its results will be
captured into \Fdata.  If the operation didn't complete in time, \Fop will be 3
and the value in \Fdata must be ignored. The error condition must be cleared by
writing \Fdmireset in \Rdtmcs, and then the operation must be tried
again. This time the debugger should allow for more time between Capture-DR and
Update-DR.

To write an arbitrary Debug Bus register, select \Rdmi, and scan in a value
with \Fop set to 2, and \Faddress and \Fdata set to the desired register
address and data respectively. From then on everything happens exactly as with
a read, except that a write is also performed right after the read. The
operation isn't considered complete until the write has happened.

It should almost never be necessary to scan IR, avoiding a big part of the
inefficiency in typical JTAG use.

\subsection{Main Loop}

A debugger continuously monitors \Rhaltsum to see if any harts have spontaneously
halted.

\subsection{Halting} \label{deb:halt}

To halt a hart, the debugger sets \Fhartsel and \Fhaltreq. Then it waits for
\Fallhalted to become 1.

\subsection{Accessing Registers}

\subsubsection{Using Abstract Command} \label{deb:abstractreg}

\noindent Read \Szero using abstract command:

\begin{tabulary}{\textwidth}{|r|r|r|L|}
    \hline
    Op & Address & Value & Comment \\
    \hline
    Write & \Rcommand & \Fsize$=2$, 0x1008 & Read \Szero \\
    \hline
    Read & \Rdatazero & - & Returns value that was in \Szero \\
    \hline
\end{tabulary}
\medskip

\noindent Write \Rmstatus using abstract command:

\begin{tabulary}{\textwidth}{|r|r|r|L|}
    \hline
    Op & Address & Value & Comment \\
    \hline
    Write & \Rdatazero & new value & \\
    \hline
    Write & \Rcommand & \Fsize$=2$, \Fwrite, 0x300 & Write \Rmstatus \\
    \hline
\end{tabulary}
\medskip

\subsubsection{Using Program Buffer} \label{deb:regprogbuf}

Abstract commands are used to exchange data with GPRs. Using this mechanism, other
registers can be accessed by moving their value into/out of GPRs.

\noindent Write \Rmstatus using program buffer:

\begin{tabulary}{\textwidth}{|r|r|r|L|}
    \hline
    Op & Address & Value & Comment \\
    \hline
    Write & \Rprogbufzero & {\tt csrw s0, MSTATUS} & \\
    \hline
    Write & \Rprogbufone & {\tt ebreak} & \\
    \hline
    Write & \Rdatazero & new value & \\
    \hline
    Write & \Rcommand & \Fsize$=2$, \Fpostexec, \Fwrite, 0x1008 &
        Write \Szero, then execute program buffer \\
    \hline
\end{tabulary}
\medskip

\noindent Read \Fone using program buffer:

\begin{tabulary}{\textwidth}{|r|r|r|L|}
    \hline
    Op & Address & Value & Comment \\
    \hline
    Write & \Rprogbufzero & {\tt fmv.x.s s0, f1} & \\
    \hline
    Write & \Rprogbufone & {\tt ebreak} & \\
    \hline
    Write & \Rcommand & \Fpreexec, 0x1008 & Execute program buffer, then read \Szero \\
    \hline
    Read & \Rdatazero & - & Returns the value that was in \Fone \\
    \hline
\end{tabulary}
\medskip

\subsection{Reading Memory}

\subsubsection{Using System Bus Access} \label{deb:mrsysbus}

\noindent Read a word from memory using system bus access:

\begin{tabulary}{\textwidth}{|r|r|r|L|}
    \hline
    Op & Address & Value & Comment \\
    \hline
    Write & \Rsbaddresszero & address & \\
    \hline
    Write & \Rsbcs & \Fsbaccess$=2$, \Fsbsingleread & Perform a read \\
    \hline
    Read & \Rsbdatazero & - & Value read from memory \\
    \hline
\end{tabulary}
\medskip

\noindent Read block of memory using system bus access:

\begin{tabulary}{\textwidth}{|r|r|L|L|}
    \hline
    Op & Address & Value & Comment \\
    \hline
    Write & \Rsbaddresszero & address & \\
    \hline
    Write & \Rsbcs & \Fsbaccess$=2$, \Fsbsingleread, \Fsbautoread,
        \Fsbautoincrement & Turn on autoread and autoincrement, and perform a
        read \\
    \hline
    Read & \Rsbdatazero & - & Value read from memory \\
    \hline
    Read & \Rsbdatazero & - & Next value read from memory \\
    \hline
    ... & ... & ... & ... \\
    \hline
    Write & \Rsbcs & 0 & Clear \Fsbautoread \\
    \hline
    Read & \Rdatazero & - & Get last value read from memory. \\
    \hline
\end{tabulary}
\medskip

\subsubsection{Using Program Buffer} \label{deb:mrprogbuf}

\noindent Read a word from memory using program buffer:

\begin{tabulary}{\textwidth}{|r|r|r|L|}
    \hline
    Op & Address & Value & Comment \\
    \hline
    Write & \Rprogbufzero & {\tt lw s0, 0(s0)} & \\
    \hline
    Write & \Rprogbufone & {\tt ebreak} & \\
    \hline
    Write & \Rdatazero & address & \\
    \hline
    Write & \Rcommand & \Fwrite, \Fpostexec, 0x1008 & Write \Szero, then execute program buffer \\
    \hline
    Write & \Rcommand & 0x1008 & Read \Szero \\
    \hline
    Read & \Rdatazero & - & Value read from memory \\
    \hline
\end{tabulary}
\medskip

\noindent Read block of memory using program buffer:

\begin{tabulary}{\textwidth}{|r|r|r|L|}
    \hline
    Op & Address & Value & Comment \\
    \hline
    Write & \Rprogbufzero & {\tt lw s1, 0(s0)} & \\
    \hline
    Write & \Rprogbufone & {\tt addi s0, s0, 4} & \\
    \hline
    Write & \Rprogbuftwo & {\tt ebreak} & \\
    \hline
    Write & \Rdatazero & address & \\
    \hline
    Write & \Rcommand & \Fwrite, \Fpostexec, 0x1008 & Write \Szero, then execute program buffer \\
    \hline
    Write & \Rcommand & \Fpostexec, 0x1009 & Read \Sone, then execute program buffer \\
    \hline
    Write & \Rabstractcs & \Fautoexecdata[0] & Set \Fautoexecdata[0] \\
    \hline
    Read & \Rdatazero & - & Get value read from memory, then execute program buffer \\
    \hline
    Read & \Rdatazero & - & Get next value read from memory, then execute program buffer \\
    \hline
    ... & ... & ... & ... \\
    \hline
    Write & \Rabstractcs & 0 & Clear \Fautoexecdata[0] \\
    \hline
    Read & \Rdatazero & - & Get last value read from memory. \\
    \hline
\end{tabulary}
\medskip

TODO: Table~\ref{tab:memread} shows the scans involved in reading a single word using
this method.

\begin{table}[htp]
    \centering
    \caption{Memory Read Timeline}
    \label{tab:memread}
    \begin{tabulary}{\textwidth}{|r|l|L|}
        \hline
        & JTAG State & Activity \\
        \hline
        TODO & TODO & TODO \\
%        1 & Shift-DR & Debugger shifts in write of 0x41002403 to dram[0], and
%        gets back the result of whatever happened previously. \\
%        & Update-DR & DTM starts read from dram[0], followed by write to
%        dram[0]. \\
%        \hline
%        2 & Capture-DR & DTM captures results of read from dram[0]. \\
%        & Shift-DR & Debugger shifts in write of 0x42483 to dram[1], and gets
%        back the old contents of the first word in Debug RAM. \\
%        & Update-DR & DTM starts read from dram[1], followed by write to
%        dram[1]. \\
%        \hline
%        3 & Capture-DR & DTM captures results of read from dram[1]. \\
%        & Shift-DR & Debugger shifts in write of 0x40902823 to dram[2], and
%        gets back the old contents of the second word in Debug RAM. \\
%        & Update-DR & DTM starts read from dram[2], followed by write to
%        dram[2]. \\
%        \hline
%        4 & Capture-DR & DTM captures results of read from dram[2]. \\
%        & Shift-DR & Debugger shifts in write of 0x3f80006f to dram[3], and
%        gets back the old contents of the third word in Debug RAM. \\
%        & Update-DR & DTM starts read from dram[3], followed by write to
%        dram[3]. \\
%        \hline
%        5 & Capture-DR & DTM captures results of read from dram[3]. \\
%        & Shift-DR & Debugger shifts in write of the address the user wants to
%        read from to dram[4], using the interrupting Debug RAM register to assert
%        the Debug Interrupt. The old contents of the fourth word in Debug RAM
%        are shifted out. \\
%        & Update-DR & DTM starts read from dram[4], followed by write to
%        dram[4], and then sets the interrupt bit. The hart will respond to the
%        Debug Interrupt by executing the program in Debug RAM which in this
%        case will read the address written, and replace the entry in Debug RAM
%        with the data at that address. \\
%        \hline
%        6 & Capture-DR & DTM captures results of read from dram[4]. \\
%        & Shift-DR & Debugger shifts in read from dram[4], and gets back the
%        old contents of the fourth word in Debug RAM. (This is the value that
%        was there just before the address was written there.) \\
%        & Update-DR & DTM starts read from dram[4]. \\
%        \hline
%        7 & Capture-DR & DTM captures results of read from dram[4]. \\
%        & Shift-DR & Debugger shifts in nop, and gets back the contents of the
%        fourth word in Debug RAM. This is the value that was there during the
%        previous Update-DR, which is the result of the Debug Program execution.
%        \\
        \hline
    \end{tabulary}
\end{table}

\subsection{Writing Memory} \label{writemem}

TODO: Just like reading memory.

\subsubsection{Using System Bus Access} \label{deb:mrsysbus}

\noindent Write a word to memory using system bus access:

\begin{tabulary}{\textwidth}{|r|r|r|L|}
    \hline
    Op & Address & Value & Comment \\
    \hline
    Write & \Rsbaddresszero & address & \\
    \hline
    Write & \Rsbdatazero & value & \\
    \hline
\end{tabulary}
\medskip

\noindent Write block of memory using system bus access:

\begin{tabulary}{\textwidth}{|r|r|L|L|}
    \hline
    Op & Address & Value & Comment \\
    \hline
    Write & \Rsbaddresszero & address & \\
    \hline
    Write & \Rsbcs & \Fsbaccess$=2$, \Fsbautoincrement & Turn on autoincrement \\
    \hline
    Write & \Rsbdatazero & value0 & \\
    \hline
    Write & \Rsbdatazero & value1 & \\
    \hline
    ... & ... & ... & ... \\
    \hline
    Write & \Rsbdatazero & valueN & \\
    \hline
\end{tabulary}
\medskip

\subsubsection{Using Program Buffer} \label{deb:mrprogbuf}

\noindent Write a word to memory using program buffer:

\begin{tabulary}{\textwidth}{|r|r|r|L|}
    \hline
    Op & Address & Value & Comment \\
    \hline
    Write & \Rprogbufzero & {\tt sw 0(s0), s1} & \\
    \hline
    Write & \Rprogbufone & {\tt ebreak} & \\
    \hline
    Write & \Rdatazero & value & \\
    \hline
    Write & \Rcommand & \Fwrite, 0x1008 & Write \Szero \\
    \hline
    Write & \Rdatazero & address & \\
    \hline
    Write & \Rcommand & \Fwrite, \Fpostexec, 0x1009 & Write \Sone, then execute program buffer \\
    \hline
\end{tabulary}
\medskip

\noindent Write block of memory using program buffer:

\begin{tabulary}{\textwidth}{|r|r|r|L|}
    \hline
    Op & Address & Value & Comment \\
    \hline
    Write & \Rprogbufzero & {\tt sw s1, 0(s0)} & \\
    \hline
    Write & \Rprogbufone & {\tt addi s0, s0, 4} & \\
    \hline
    Write & \Rprogbuftwo & {\tt ebreak} & \\
    \hline
    Write & \Rdatazero & address & \\
    \hline
    Write & \Rcommand & \Fwrite, 0x1008 & Write \Szero \\
    \hline
    Write & \Rdatazero & value0 & \\
    \hline
    Write & \Rcommand & \Fwrite, \Fpostexec, 0x1009 & Write \Sone, then execute program buffer \\
    \hline
    Write & \Rabstractcs & \Fautoexecdata[0] & Set \Fautoexecdata[0] \\
    \hline
    Write & \Rdatazero & value1 & \\
    \hline
    ... & ... & ... & ... \\
    \hline
    Write & \Rdatazero & valueN & \\
    \hline
    Write & \Rabstractcs & 0 & Clear \Fautoexecdata[0] \\
    \hline
\end{tabulary}
\medskip

\begin{commentary}
    % Select-DR-Scan to Shift-DR: 2
    % Shift-DR to Exit1-DR: dbus register is abits+33 bits, so 38
    % Exit1-DR to Select-DR-Scan: 2
    % Total: 42

    TODO: maybe update

    After the instruction buffer is configured, each word can be written to the
    target in 42 TCK cycles. That's 76\% efficient, and translates to a
    download speed of 930KB/s at a 10MHz TCK.  That should be good enough that
    it's not worth making the JTAG interface more complex to improve the
    efficiency. (This assumes the Debug Bus uses 5 address bits and that the
    debugger never has to wait for the core.)
\end{commentary}

\subsection{Running}

First, the debugger should restore any registers that it has clobbered.  Once
that's done, it can let the core run by setting \Fresumereq.

\subsection{Single Step}

A debugger can single step the core by setting a breakpoint on the next
instruction and letting the core run, or by asking the hardware to perform a
single step. The former requires the debugger to have much more knowledge of
the hardware than the latter, so the latter is preferred.

Using the hardware single step feature is almost the same as regular running.
The debugger just sets \Fstep in \Rdcsr before letting the core run. The core
behaves exactly as in the running case, except that interrupts are left off and
it only fetches and executes a single instruction before re-entering Debug
Mode.

\subsection{Handling Exceptions}

Generally the debugger can avoid exceptions by being careful with the programs
it writes. Sometimes they are unavoidable though, eg. if the user asks to
access memory or a CSR that is not implemented. A typical debugger will not
know enough about the platform to know what's going to happen, and must attempt
the access to determine the outcome.

When an exception occurs while executing the Program Buffer, \Fcmderr becomes
set. The debugger can check this field to see whether a program encountered an
exception.  If there was an exception, it's left to the debugger to know what
must have caused it.

\subsection{Quick Access} \label{quickaccess}

Halt the hart for a minimum amount of time to perform a single memory write.

There are 2 different instructions to transfer data between GPRs and the {\tt
data} registers. They are either loads/stores or CSR reads/writes. The specific
addresses also vary. This is all specified in \Rhartinfo. The example here uses
the pseudo-op {\tt transfer dest, src} to represent all these options.

\begin{tabulary}{\textwidth}{|r|r|l|L|}
    \hline
    Op & Address & Value & Comment \\
    \hline
    Write & \Rprogbufzero & {\tt transfer arg2, s0} & \\
    \hline
    Write & \Rprogbufone & {\tt transfer s0, arg0} & \\
    \hline
    Write & \Rprogbuftwo & {\tt transfer arg0, s1} & \\
    \hline
    Write & \Rprogbufthree & {\tt transfer s1, arg1} & \\
    \hline
    Write & \Rprogbuffour & {\tt sw 0(s0), s1} & \\
    \hline
    Write & \Rprogbuffive & {\tt transfer arg1, s1} & \\
    \hline
    Write & \Rprogbufsix & {\tt transfer arg2, s0} & \\
    \hline
    Write & \Rprogbufseven & {\tt ebreak} & \\
    \hline
    Write & \Rdatazero & address & \\
    \hline
    Write & \Rdataone & data & \\
    \hline
    Write & \Rcommand & 0x10000000 & Perform quick access \\
    \hline
\end{tabulary}
\medskip

\section{Trace Module}

{\bf This part of the spec needs work before it's ready to be implemented,
which is why it's in the appendix. It's left here to give a rough idea of some
of the issues to consider.}

Aside from viewing the current state of a core, knowing what happened in the
past can be incredibly helpful. Capturing an execution trace can give a user
that view.  Unfortunately processors run so fast that they generate trace data
at a very large rate. To help deal with this, the trace data format allows for
some simple compression.

The trace functionality described here aims to support 3 different use cases:
\begin{enumerate}
    \item Full reconstruction of all processor state, including register values
        etc. To achieve this goal the decoder will have to know what code is
        being executed, and know the exact behavior of every RISC-V
        instruction.
    \item Reconstruct just the instruction stream. Get enough data from the
        trace stream that it is possible to make a list of every instruction
        executed.  This is possible without knowing anything about the code or
        the core executing it.
    \item Watch memory accesses for a certain memory region.
\end{enumerate}

Trace data may be stored to a special on-core RAM, RAM on the system bus, or to
a dedicated off-chip interface. Only the system RAM destination is covered
here.

\subsection{Trace Data Format}

Trace data should be both compact and easy to generate. Ideally it's also easy
to decode, but since decoding doesn't have to happen in real time and will
usually have a powerful workstation to do the work, this is the least important
concern.

Trace data consists of a stream of 4-bit packets, which are stored in memory in
32-bit words by putting the first packet in bits 3:0 of the 32-bit word, the
second packet into bits 7:4, and so on. Trace packets and their encoding are
listed in Table~\ref{tab:tracepackets}.

\begin{table}[htp]
   \centering
   \caption{Trace Sequence Header Packets}
   \label{tab:tracepackets}
   \begin{tabulary}{\textwidth}{|l|l|L|}
      \hline
      0000 & Nop & Packet that indicates no data. The trace source must use
      these to ensure that there are 8 synchronization points in each buffer. \\
      \hline
      0001 & PC & Followed by a Value Sequence containing bits XLEN-1:1 of the
      PC if the compressed ISA is supported, or bits XLEN-1:2 of the PC if the
      compressed ISA is not supported.
      Missing bits must be filled in with the last PC value. \\
      \hline
      0010 & Branch Taken & \\
      \hline
      0011 & Branch Not Taken & \\
      \hline
      0100 & Trace Enabled & Followed by a single packet indicating the version
      of the trace data (currently 0). \\
      \hline
      0101 & Trace Disabled & Indicates that trace was purposefully disabled,
      or that some sequences were dropped because the trace buffer overflowed. \\
      \hline
      0110 & Privilege Level & Followed by a packet containing whether the
      cause of the change was an interrupt (1) or something else (0) in bit 3,
      PRV[1:0] in bits 2:1, and IE in bit 0. \\
      \hline
      0111 & Change Hart & Followed by a Value Sequence containing the hart ID
      of the hart whose trace data follows. Missing bits must be filled in with
      0. \\
      \hline
      1000 & Load Address & Followed by a Value Sequence containing the
      address.  Missing bits must be filled in with the last Load Address
      value. \\
      \hline
      1001 & Store Address & Followed by a Value Sequence containing the
      address. Missing bits must be filled in with the last Store Address
      value. \\
      \hline
      1010 & Load Data & Followed by a Value Sequence containing the data.
      Missing bits must be filled in by sign extending the value. \\
      \hline
      1011 & Store Data & Followed by a Value Sequence containing the data.
      Missing bits must be filled in by sign extending the value. \\
      \hline
      1100 & Timestamp & Followed by a Value Sequence containing the timestamp.
      Missing bits should be filled in with the last Timestamp value. \\
      \hline
      1101 & Reserved & Reserved for future standards. \\
      \hline
      1110 & Custom & Reserved for custom trace data. \\
      \hline
      1111 & Custom & Reserved for custom trace data. \\
      \hline
   \end{tabulary}
\end{table}

Several header packets are followed by a Value Sequence, which can encode
values between 4 and 64 bits. The sequence consists first of a 4-bit size
packet which contains a single number N.  It is followed by N+1 4-bit packets
which contain the value. The first packet contains bits 3:0 of the value. The
next packet contains bits 7:4, and so on.

\subsection{Trace Events}

Trace events are events that occur when a core is running that result in trace
packets being emitted. They are listed in Table~\ref{tab:traceevents}.

\begin{table}[htp]
   \centering
   \caption{Trace Data Events}
   \label{tab:traceevents}
   \begin{tabulary}{\textwidth}{|l|L|}
      \hline
      Opcode & Action \\
      \hline
      {\tt jal} & If \Femitbranch is disabled but \Femitpc is enabled, emit
      2 PC values: first the address of the instruction, then the address being
      jumped to. \\
      \hline
      {\tt jalr} & If \Femitbranch is disabled but \Femitpc is enabled, emit 2 PC
      values: first the address of the instruction, then the address being
      jumped to. Otherwise, if \Femitstoredata is enabled emit just the
      destination PC. \\
      \hline
      BRANCH & If \Femitbranch is enabled, emit either Branch Taken or Branch
      Not Taken.  Otherwise if \Femitpc is enabled and the branch is taken,
      emit 2 PC values: first the address of the branch, then the address being
      branched to. \\
      \hline
      LOAD & If \Femitloadaddr is enabled, emit the address.  If
      \Femitloaddata is enabled, emit the data that was loaded. \\
      \hline
      STORE & If \Femitstoreaddr is enabled, emit the address. If
      \Femitstoredata is enabled, emit the data that is stored. \\
      \hline
      Traps & {\tt scall}, {\tt sbreak}, {\tt ecall}, {\tt ebreak}, and {\tt
      eret} emit the same as if they were {\tt jal} instructions. In addition they
      also emit a Privilege Level sequence. \\
      \hline
      Interrupts & Emit PC (if enabled) of the last instruction executed.  Emit
      Privilege Level (if enabled).  Finally emit the new PC (if enabled). \\
      \hline
      CSR instructions & For reads emit Load Data (if enabled). For writes emit
      Store Data (if enabled). \\
      \hline
      Data Dropped & After packet sequences are dropped because data is
      generated too quickly, Trace Disabled must be emitted. It's not necessary
      to follow that up with a Trace Enabled sequence. \\
      \hline
   \end{tabulary}
\end{table}

\subsection{Synchronization}

If a trace buffer wraps, it is no longer clear what in the buffer is a header
and what isn't. To guarantee that a trace decoder can sync up easily, each
trace buffer must have 8 synchronization points, spaced evenly throughout the
buffer, with the first one at the very start of the buffer. A synchronization
point is simply an address where there is guaranteed to be a sequence header.
To make this happen, the trace source can insert a number of Nop headers into
the sequence just before writing to the synchronization point.

Aside from synchronizing a place in the data stream, it's also necessary to
send a full PC, Read Address, Write Address, and Timestamp in order for those
to be fully decoded. Ideally that happens the first time after every
synchronization point, but bandwidth might prevent that. A trace source should
attempt to send one full value for each of these (assuming they're enabled)
soon after each synchronization point.

\subsection{Trace Registers}

\input{trace_registers.tex}

\section{Future Ideas}
Some future version of this spec may implement some of the following features.

\begin{enumerate}
   \item The spec defines several additions to the Device Tree which enable a
      debugger to discover hart IDs and supported triggers for all the cores
      in the system.
   \item DTMs can function as general bus slaves, so they would look like
      regular RAM to bus masters.
   \item Harts can be divided into groups. All the harts in the same group can
      be halted/run/stepped simultaneously. When a hart hits a breakpoint, all
      the other harts in the same group also halt within a few clock cycles.
   \item DTMs are specified for protocols like USB, I2C, SPI, and SWD.
   \item Core registers can be read without halting the processor.
   \item The debugger can communicate with the power manager to power cores up
      or down, and to query their status.
   \item Serial ports can raise an interrupt when a send/receive queue becomes full/empty.
   \item The debug interrupt can be masked by running code. If the interrupt is
      asserted, then deasserted, and then asserted again the debug interrupt
      happens anyway. This mechanism can be used to eg. read/write memory with
      minimal interruption, making sure never to interrupt during a critical
      piece of code.
   \item The debugger can non-intrusively sample a recent PC value from any
      running hart.
\end{enumerate}

\section{Change Log}

\begin{versionhistory}
    \input{changelog.tex}
\end{versionhistory}

\end{document}<|MERGE_RESOLUTION|>--- conflicted
+++ resolved
@@ -426,15 +426,8 @@
 Bus. The details are left to the system designer.
 
 The DMI uses between 7 and 32 address bits.  It supports read and write
-<<<<<<< HEAD
-operations, which may return an error. (Errors are only used for protocol
-optimzation by the optional
-System Bus Access and Serial Port blocks).
-The bottom of the address space is
-=======
 operations, which may return an error. (Errors are only returned by the optional
 System Bus Access and Serial Port blocks). The bottom of the address space is
->>>>>>> 2d05746d
 used for the DM. Extra space can be used for custom debug devices, other cores,
 additional DMs, etc.
 

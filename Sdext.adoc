[[core_debug]]
== Sdext (ISA Extension)

This chapter describes the Sdext ISA extension. It must be implemented
to make external debug work, and is only useful in conjunction with
external debug.

Modifications to the RISC-V core to support debug are kept to a minimum.
There is a special execution mode (Debug Mode) and a few extra CSRs. The
DM takes care of the rest.

In order to be compatible with this specification an implementation must
implement everything described in this chapter that is not explicitly
listed as optional.

If Sdext is implemented and Sdtrig is not implemented, then accessing
any of the Sdtrig CSRs must raise an illegal instruction exception.

[[debugmode]]
=== Debug Mode

Debug Mode is a special processor mode used only when a hart is halted
for external debugging. Because the hart is halted, there is no forward
progress in the normal instruction stream. How Debug Mode is implemented
is not specified here.

When executing code due to an abstract command, the hart stays in Debug
Mode and the following apply:

. All implemented instructions operate just as they do in M-mode, unless
an exception is mentioned in this list.
. All operations are executed with machine mode privilege, except that
additional Debug Mode CSRs are accessible and in may be ignored
according to <<mprven>>. Full permission checks, or a relaxed set of permission
checks, will apply according to <<relaxedpriv>>.
. All interrupts (including NMI) are masked.
. Traps don't take place. Instead, they end execution of the program
buffer and the hart remains in Debug Mode. Because they do not trap to
M-mode, they do not update registers such as , `mepc`, `mcause`,
`mtval`, `mtval2`, and `mtinst`. The same is true for the equivalent
privileged registers that are updated when trapping to other modes.
Registers that may be updated as part of execution before the exception
are allowed to be updated. For example, vector load/store instructions
which raise exceptions may partially update the destination register and
set `vstart` appropriately.
. Triggers don't match or fire.
. If <<stopcount>> is 0 then counters continue. If it is 1 then counters are stopped.
. If <<stoptime>> is 0 then continues to update. If it is 1 then will not update. It will resynchronize with after leaving Debug Mode.
. Instructions that place the hart into a stalled state act as a `nop`.
This includes `wfi`, `wrs.sto`, and `wrs.nto`.
. Almost all instructions that change the privilege mode have  behavior.
This includes `ecall`, `mret`, `sret`, and `uret`. (To change the
privilege mode, the debugger can write and in ). The only exception is
`ebreak`, which ends execution of the Program Buffer when executed.
. All control transfer instructions may act as illegal instructions if
their destination is in the Program Buffer. If one such instruction acts
as an illegal instruction, all such instructions must act as illegal
instructions.
. All control transfer instructions may act as illegal instructions if
their destination is outside the Program Buffer. If one such instruction
acts as an illegal instruction, all such instructions must act as
illegal instructions.
. Instructions that depend on the value of the PC (e.g. `auipc`) may act
as illegal instructions.
. Effective XLEN is DXLEN.
. Forward progress is guaranteed.

[NOTE]
====
When <<mprven>>, the external debugger can set MPRV and MPP appropriately to have
hardware perform memory accesses with the appropriate endianness,
address translation, permission checks, and PMP/PMA checks (subject to <<relaxedpriv>>). This is also the only way to access all of physical memory when
34-bit physical addresses are supported on a Sv32 hart. If hardware ties <<mprven>> to 0 then the external debugger is expected to simulate all the effects
of MPRV, including any extensions that affect memory accesses. For these
reasons it is recommended to tie <<mprven>> to 1.
====

=== Load-Reserved/Store-Conditional Instructions

The reservation registered by an `lr` instruction on a memory address
may be lost when entering Debug Mode or while in Debug Mode. This means
that there may be no forward progress if Debug Mode is entered between
`lr` and `sc` pairs.

[NOTE]
====
This is a behavior that debug users must be aware of. If they have a
breakpoint set between a `lr` and `sc` pair, or are stepping through
such code, the `sc` may never succeed. Fortunately in general use there
will be very few instructions in such a sequence, and anybody debugging
it will quickly notice that the reservation is not occurring. The
solution in that case is to set a breakpoint on the first instruction
after the `sc` and run to it. A higher level debugger may choose to
automate this.
====

=== Wait for Interrupt Instruction

If halt is requested while `wfi` is executing, then the hart must leave
the stalled state, completing this instruction's execution, and then
enter Debug Mode.

=== Wait-on-Reservation-Set Instructions

If halt is requested while `wrs.sto` or `wrs.nto` is executing, then the
hart must leave the stalled state, completing this instruction's
execution, and then enter Debug Mode.

=== Single Step

[[stepbit]]
==== Step Bit In Dcsr

This method is only available to external debuggers, and is the
preferred way to single step.

An external debugger can cause a halted hart to execute a single
instruction or trap and then re-enter Debug Mode by setting <<step>> before
resuming. If <<step>> is set when a hart resumes then it will single step,
regardless of the reason for resuming.

If control is transferred to a trap handler while executing the
instruction, then Debug Mode is re-entered immediately after the PC is
changed to the trap handler, and the appropriate `tval` and `cause`
registers are updated. In this case none of the trap handler is
executed, and if the cause was a pending interrupt no instructions might
be executed at all.

If executing or fetching the instruction causes a trigger to fire with
action=1, Debug Mode is re-entered immediately after that trigger has
fired. In that case <<cause>> is set to 2 (trigger) instead of 4 (single step).
Whether the instruction is executed or not depends on the specific
configuration of the trigger.

If the instruction that is executed causes the PC to change to an
address where an instruction fetch causes an exception, that exception
does not occur until the next time the hart is resumed. Similarly, a
trigger at the new address does not fire until the hart actually
attempts to execute that instruction.

If the instruction being stepped over would normally stall the hart,
then instead the instruction is treated as a `nop`. This includes `wfi`,
`wrs.sto`, and `wrs.nto`.

[[stepicount]]
==== Icount Trigger

Native debuggers won't have access to <<dcsr>>, but can use the <<icount>> trigger by setting <<count>> to 1.

This approach does have some limitations:

. Interrupts will fire as usual. Debuggers that want to disable interrupts
while stepping must disable them by changing `mstatus`, and specially handle
instructions that read 'mstatus'.
. `wfi` instructions are not treated specially and might take a very long
time to complete.

This mechanism cleanly supports a system which supports multiple
privilege levels, where the OS or a debug stub runs in M-Mode while the
program being debugged runs in a less privileged mode. Systems that only
support M-Mode can use <<icount>> as well, but count must be able to count several instructions (depending on the software implementation). See [[nativestep]].

=== Reset

If the halt signal (driven by the hart's halt request bit in the Debug
Module) or <<resethaltreq>> are asserted when a hart comes out of reset, the hart must
enter Debug Mode before executing any instructions, but after performing
any initialization that would usually happen before the first
instruction is executed.

=== Halt

When a hart halts:

. <<cause>> is updated.
. <<prv>> and <<v>> are set to reflect current privilege mode.
. <<dpc>> is set to the next instruction that should be executed.
. If the current instruction can be partially executed and should be
restarted to complete, then the relevant state for that is updated. E.g.
if a halt occurs during a partially executed vector instruction, then
`vstart` is updated, and <<dpc>> is updated to the address of the partially
executed instruction. This is analogous to how vector instructions
behave for exceptions.
. The hart enters Debug Mode.

=== Resume

When a hart resumes:

. `pc` changes to the value stored in <<dpc>>.
. The current privilege mode and virtualization mode are changed to that
specified by <<prv>> and <<v>>.
. If the new privilege mode is less privileged than M-mode, `MPRV` in 'mstatus` is cleared.
. The hart is no longer in debug mode.

=== XLEN

While in Debug Mode, XLEN is DXLEN. It is up to the debugger to
determine the XLEN during normal program execution (by looking at 'misa') and
to clearly communicate this to the user.

[[debreg]]
=== Core Debug Registers

The supported Core Debug Registers must be implemented for each hart
that can be debugged. They are CSRs, accessible using the RISC-V `csr`
opcodes and optionally also using abstract debug commands.

Attempts to access an unimplemented Core Debug Register raise an illegal
instruction exception.

<<<<<<< HEAD
These registers are only accessible from Debug Mode.

=======
>>>>>>> 61f35d01
include::build/core_registers.adoc[]

[[virtreg]]
=== Virtual Debug Registers

include::build/sw_registers.adoc[]<|MERGE_RESOLUTION|>--- conflicted
+++ resolved
@@ -209,11 +209,6 @@
 Attempts to access an unimplemented Core Debug Register raise an illegal
 instruction exception.
 
-<<<<<<< HEAD
-These registers are only accessible from Debug Mode.
-
-=======
->>>>>>> 61f35d01
 include::build/core_registers.adoc[]
 
 [[virtreg]]
